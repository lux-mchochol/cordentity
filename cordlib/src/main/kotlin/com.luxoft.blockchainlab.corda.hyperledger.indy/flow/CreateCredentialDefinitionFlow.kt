--- conflicted
+++ resolved
@@ -25,7 +25,7 @@
     @InitiatingFlow
     @StartableByRPC
     class Authority(private val schemaId: SchemaId, private val credentialsLimit: Int = 100) :
-        FlowLogic<CredentialDefinitionId>() {
+            FlowLogic<CredentialDefinitionId>() {
 
         @Suspendable
         override fun call(): CredentialDefinitionId {
@@ -36,31 +36,25 @@
                 // create indy stuff
                 val credentialDefinitionObj = indyUser().createCredentialDefinition(schemaId, true)
                 val credentialDefinitionId = credentialDefinitionObj.getCredentialDefinitionId()
+
                 indyUser().createRevocationRegistry(credentialDefinitionId, credentialsLimit)
 
                 val signers = listOf(ourIdentity.owningKey)
                 // create new credential definition state
                 val credentialDefinition = IndyCredentialDefinition(
-                    schemaId,
-                    credentialDefinitionId,
-                    credentialsLimit,
-                    listOf(ourIdentity)
+                        schemaId,
+                        credentialDefinitionId,
+                        credentialsLimit,
+                        listOf(ourIdentity)
                 )
                 val credentialDefinitionOut =
-                    StateAndContract(credentialDefinition, IndyCredentialDefinitionContract::class.java.name)
+                        StateAndContract(credentialDefinition, IndyCredentialDefinitionContract::class.java.name)
                 val credentialDefinitionCmdType = IndyCredentialDefinitionContract.Command.Create()
                 val credentialDefinitionCmd = Command(credentialDefinitionCmdType, signers)
 
                 // consume old schema state
                 val schemaIn = getSchemaById(schemaId)
-<<<<<<< HEAD
                     ?: throw IndySchemaNotFoundException(schemaId, "Corda does't have proper schema in vault")
-=======
-                    ?: throw IndySchemaNotFoundException(
-                        schemaId.toString(),
-                        "Corda does't have proper schema in vault"
-                    )
->>>>>>> a7488e2b
 
                 val schemaOut = StateAndContract(schemaIn.state.data, IndySchemaContract::class.java.name)
                 val schemaCmdType = IndySchemaContract.Command.Consume()
@@ -68,16 +62,16 @@
 
                 // do stuff
                 val trxBuilder = TransactionBuilder(whoIsNotary()).withItems(
-                    schemaIn,
-                    credentialDefinitionOut,
-                    credentialDefinitionCmd,
-                    schemaOut,
-                    schemaCmd
+                        schemaIn,
+                        credentialDefinitionOut,
+                        credentialDefinitionCmd,
+                        schemaOut,
+                        schemaCmd
                 )
 
                 trxBuilder.toWireTransaction(serviceHub)
-                    .toLedgerTransaction(serviceHub)
-                    .verify()
+                        .toLedgerTransaction(serviceHub)
+                        .verify()
 
                 val selfSignedTx = serviceHub.signInitialTransaction(trxBuilder, ourIdentity.owningKey)
 
@@ -93,19 +87,11 @@
 
         private fun checkNoCredentialDefinitionOnCorda() {
             getSchemaById(schemaId)
-<<<<<<< HEAD
                 ?: throw IndySchemaNotFoundException(schemaId, "Corda does't have proper states")
 
             if (getCredentialDefinitionBySchemaId(schemaId) != null) {
                 throw IndyCredentialDefinitionAlreadyExistsException(
                     schemaId,
-=======
-                ?: throw IndySchemaNotFoundException(schemaId.toString(), "Corda does't have proper states")
-
-            if (getCredentialDefinitionBySchemaId(schemaId) != null) {
-                throw IndyCredentialDefinitionAlreadyExistsException(
-                    schemaId.toString(),
->>>>>>> a7488e2b
                     "Credential definition already exist on Corda ledger"
                 )
             }
@@ -114,11 +100,7 @@
         private fun checkNoCredentialDefinitionOnIndy() {
             if (indyUser().ledgerService.isCredentialDefinitionExist(schemaId))
                 throw IndyCredentialDefinitionAlreadyExistsException(
-<<<<<<< HEAD
                     schemaId,
-=======
-                    schemaId.toString(),
->>>>>>> a7488e2b
                     "Credential definition already exist on Indy ledger"
                 )
         }
