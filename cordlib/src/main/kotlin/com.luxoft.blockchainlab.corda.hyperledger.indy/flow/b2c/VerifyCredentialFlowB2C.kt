package com.luxoft.blockchainlab.corda.hyperledger.indy.flow.b2c

import co.paralleluniverse.fibers.Suspendable
import com.luxoft.blockchainlab.corda.hyperledger.indy.contract.IndyCredentialContract
import com.luxoft.blockchainlab.corda.hyperledger.indy.data.state.IndyCredentialProof
import com.luxoft.blockchainlab.corda.hyperledger.indy.flow.ProofAttribute
import com.luxoft.blockchainlab.corda.hyperledger.indy.flow.ProofPredicate
import com.luxoft.blockchainlab.corda.hyperledger.indy.flow.indyUser
import com.luxoft.blockchainlab.corda.hyperledger.indy.flow.whoIsNotary
import com.luxoft.blockchainlab.corda.hyperledger.indy.service.awaitFiber
import com.luxoft.blockchainlab.corda.hyperledger.indy.service.connectionService
import com.luxoft.blockchainlab.hyperledger.indy.models.CredentialFieldReference
import com.luxoft.blockchainlab.hyperledger.indy.models.CredentialPredicate
import com.luxoft.blockchainlab.hyperledger.indy.models.Interval
import com.luxoft.blockchainlab.hyperledger.indy.models.ProofRequest
import net.corda.core.contracts.Command
import net.corda.core.contracts.StateAndContract
import net.corda.core.flows.*
import net.corda.core.transactions.TransactionBuilder


object VerifyCredentialFlowB2C {
    @InitiatingFlow
    @StartableByRPC
    open class Verifier(
            private val identifier: String,
            private val indyPartyDID: String,
<<<<<<< HEAD
            private val nonRevoked: Interval? = Interval.now()
=======
            private val proofRequest: ProofRequest
>>>>>>> 529fcb00
    ) : FlowLogic<Boolean>() {

        @Suspendable
        override fun call(): Boolean {

            try {
                connectionService().sendProofRequest(proofRequest, indyPartyDID)

                val proof = connectionService().receiveProof(indyPartyDID).awaitFiber()

                val usedData = indyUser().ledgerUser.retrieveDataUsedInProof(proofRequest, proof)
                val credentialProofOut =
                        IndyCredentialProof(identifier, proofRequest, proof, usedData, listOf(ourIdentity))

                if (!indyUser().verifyProofWithLedgerData(credentialProofOut.proofReq, proof))
                    throw FlowException("Proof verification failed")

                val verifyCredentialOut = StateAndContract(credentialProofOut, IndyCredentialContract::class.java.name)

                val verifyCredentialCmdType = IndyCredentialContract.Command.Verify()
                val verifyCredentialCmd =
                        Command(verifyCredentialCmdType, listOf(ourIdentity.owningKey))

                val trxBuilder = TransactionBuilder(whoIsNotary())
                        .withItems(verifyCredentialOut, verifyCredentialCmd)

                trxBuilder.toWireTransaction(serviceHub)
                        .toLedgerTransaction(serviceHub)
                        .verify()

                val selfSignedTx = serviceHub.signInitialTransaction(trxBuilder)

                // Notarise and record the transaction in both parties' vaults.
                subFlow(FinalityFlow(selfSignedTx))

                return true

            } catch (e: Exception) {
                logger.error("", e)
                return false
            }
        }
    }
}<|MERGE_RESOLUTION|>--- conflicted
+++ resolved
@@ -25,11 +25,7 @@
     open class Verifier(
             private val identifier: String,
             private val indyPartyDID: String,
-<<<<<<< HEAD
-            private val nonRevoked: Interval? = Interval.now()
-=======
             private val proofRequest: ProofRequest
->>>>>>> 529fcb00
     ) : FlowLogic<Boolean>() {
 
         @Suspendable
