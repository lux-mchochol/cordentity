package com.luxoft.blockchainlab.corda.hyperledger.indy.flow.b2c

import co.paralleluniverse.fibers.Suspendable
import com.luxoft.blockchainlab.corda.hyperledger.indy.contract.IndyCredentialContract
import com.luxoft.blockchainlab.corda.hyperledger.indy.contract.IndyCredentialDefinitionContract
import com.luxoft.blockchainlab.corda.hyperledger.indy.contract.IndyRevocationRegistryContract
import com.luxoft.blockchainlab.corda.hyperledger.indy.data.state.IndyCredential
import com.luxoft.blockchainlab.corda.hyperledger.indy.data.state.getCredentialDefinitionById
import com.luxoft.blockchainlab.corda.hyperledger.indy.data.state.getRevocationRegistryDefinitionById
import com.luxoft.blockchainlab.corda.hyperledger.indy.flow.indyUser
import com.luxoft.blockchainlab.corda.hyperledger.indy.flow.whoIsNotary
import com.luxoft.blockchainlab.corda.hyperledger.indy.service.awaitFiber
import com.luxoft.blockchainlab.corda.hyperledger.indy.service.connectionService
import com.luxoft.blockchainlab.hyperledger.indy.IndyCredentialDefinitionNotFoundException
import com.luxoft.blockchainlab.hyperledger.indy.IndyCredentialMaximumReachedException
import com.luxoft.blockchainlab.hyperledger.indy.models.CredentialDefinitionId
import com.luxoft.blockchainlab.hyperledger.indy.models.CredentialProposal
import com.luxoft.blockchainlab.hyperledger.indy.models.RevocationRegistryDefinitionId
import net.corda.core.contracts.Command
import net.corda.core.contracts.StateAndContract
import net.corda.core.flows.*
import net.corda.core.transactions.TransactionBuilder


object IssueCredentialFlowB2C {
    @InitiatingFlow
    @StartableByRPC
    open class Issuer(
        private val identifier: String,
        private val credentialDefinitionId: CredentialDefinitionId,
        private val revocationRegistryDefinitionId: RevocationRegistryDefinitionId?,
        private val indyPartyDID: String,
<<<<<<< HEAD
        private val credentialProposalProvider: () -> CredentialProposal
=======
        private val credentialProposalFiller: CredentialProposal.() -> Unit
>>>>>>> 529fcb00
    ) : FlowLogic<Unit>() {

        @Suspendable
        override fun call() {
            try {
                val revocationRegistryDefinition = if (revocationRegistryDefinitionId == null) null
                else getRevocationRegistryDefinitionById(revocationRegistryDefinitionId)?.state?.data

                if (revocationRegistryDefinition != null)
                    if (!revocationRegistryDefinition.canProduceCredentials())
                        throw IndyCredentialMaximumReachedException(revocationRegistryDefinition.id)

                // issue credential
                val offer = indyUser().createCredentialOffer(credentialDefinitionId)

                connectionService().sendCredentialOffer(offer, indyPartyDID)

                val credentialRequest = connectionService().receiveCredentialRequest(indyPartyDID).awaitFiber()

                val credential = indyUser().issueCredentialAndUpdateLedger(
                    credentialRequest,
                    offer,
                    revocationRegistryDefinitionId,
                    credentialProposalFiller
                )

                connectionService().sendCredential(credential, indyPartyDID)

                val credentialOut = IndyCredential(
                    identifier,
                    credentialRequest,
                    credential,
                    indyUser().walletUser.getIdentityDetails().did,
                    listOf(ourIdentity)
                )
                val newCredentialOut = StateAndContract(credentialOut, IndyCredentialContract::class.java.name)

                val signers = listOf(ourIdentity.owningKey)

                val newCredentialCmdType = IndyCredentialContract.Command.Issue()
                val newCredentialCmd = Command(newCredentialCmdType, signers)

                // checking if cred def exists and can produce new credentials
                val originalCredentialDefIn = getCredentialDefinitionById(credentialDefinitionId)
                    ?: throw IndyCredentialDefinitionNotFoundException(
                        credentialDefinitionId,
                        "State doesn't exist in Corda vault"
                    )
                val credentialDefinitionIn = originalCredentialDefIn.state.data
                val credentialDefinitionOut = StateAndContract(
                    credentialDefinitionIn,
                    IndyCredentialDefinitionContract::class.java.name
                )
                val credentialDefinitionCmdType = IndyCredentialDefinitionContract.Command.Issue()
                val credentialDefinitionCmd = Command(credentialDefinitionCmdType, signers)

                val trxBuilder = if (revocationRegistryDefinition != null) {
                    // consume credential definition
                    val revocationRegistryDefinitionState = revocationRegistryDefinition.requestNewCredential()
                    val revocationRegistryDefinitionOut = StateAndContract(
                        revocationRegistryDefinitionState,
                        IndyRevocationRegistryContract::class.java.name
                    )
                    val revocationRegistryDefinitionCmdType = IndyRevocationRegistryContract.Command.Issue()
                    val revocationRegistryDefinitionCmd = Command(revocationRegistryDefinitionCmdType, signers)

                    // do stuff
                    TransactionBuilder(whoIsNotary()).withItems(
                        credentialDefinitionIn,
                        credentialDefinitionOut,
                        credentialDefinitionCmd,
                        newCredentialOut,
                        newCredentialCmd,
                        revocationRegistryDefinition,
                        revocationRegistryDefinitionOut,
                        revocationRegistryDefinitionCmd
                    )
                } else {
                    TransactionBuilder(whoIsNotary()).withItems(
                        originalCredentialDefIn,
                        credentialDefinitionOut,
                        credentialDefinitionCmd,
                        newCredentialOut,
                        newCredentialCmd
                    )
                }

                trxBuilder.toWireTransaction(serviceHub)
                    .toLedgerTransaction(serviceHub)
                    .verify()

                val selfSignedTx = serviceHub.signInitialTransaction(trxBuilder, ourIdentity.owningKey)

                // Notarise and record the transaction in both parties' vaults.
                subFlow(FinalityFlow(selfSignedTx))
            } catch (ex: Exception) {
                logger.error("Credential has not been issued", ex)
                throw FlowException(ex.message)
            }
        }
    }
}<|MERGE_RESOLUTION|>--- conflicted
+++ resolved
@@ -30,11 +30,7 @@
         private val credentialDefinitionId: CredentialDefinitionId,
         private val revocationRegistryDefinitionId: RevocationRegistryDefinitionId?,
         private val indyPartyDID: String,
-<<<<<<< HEAD
-        private val credentialProposalProvider: () -> CredentialProposal
-=======
         private val credentialProposalFiller: CredentialProposal.() -> Unit
->>>>>>> 529fcb00
     ) : FlowLogic<Unit>() {
 
         @Suspendable
