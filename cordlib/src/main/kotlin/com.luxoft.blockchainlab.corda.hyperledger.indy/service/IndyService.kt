--- conflicted
+++ resolved
@@ -63,11 +63,7 @@
         val pool = PoolHelper.openOrCreate(genesisFile, poolName)
         logger.debug { "Pool $poolName opened for $nodeName" }
 
-<<<<<<< HEAD
-        val ledgerService = IndyPoolLedgerService(pool, walletService)
-=======
         val ledgerUser = IndyPoolLedgerUser(pool, walletUser.did) { walletUser.sign(it) }
->>>>>>> 8523ffcd
 
         IndyUser.with(walletUser).with(ledgerUser).build()
     }
