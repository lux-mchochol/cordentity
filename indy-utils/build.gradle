dependencies {
<<<<<<< HEAD
    compile("org.hyperledger:indy:$indy_version") {
        exclude group: 'net.java.dev.jna', module: 'jna'
        exclude group: 'org.slf4j', module: 'slf4j-api'
    }
    implementation group: 'commons-io', name: 'commons-io', version: '2.6'
    
=======
    compile 'com.github.seniorjoinu:indy-sdk:v1.7.0-indy-android-compat-5'

>>>>>>> 306e1a60
    compile "com.fasterxml.jackson.core:jackson-databind:$jackson_version"
    compile "com.fasterxml.jackson.module:jackson-module-kotlin:$jackson_version"
    
    testImplementation 'net.java.dev.jna:jna:4.5.1'
    testImplementation 'org.slf4j:slf4j-simple:1.7.26'
}

sourceSets {
    main.resources {
        srcDir "$rootDir/genesis"
    }
}

apply from: "$rootDir/indy-run.gradle"

apply plugin: 'maven-publish'

publishing {
    publications {
        mavenJava(MavenPublication) {
            from components.java
        }
    }
}<|MERGE_RESOLUTION|>--- conflicted
+++ resolved
@@ -1,15 +1,9 @@
 dependencies {
-<<<<<<< HEAD
     compile("org.hyperledger:indy:$indy_version") {
         exclude group: 'net.java.dev.jna', module: 'jna'
         exclude group: 'org.slf4j', module: 'slf4j-api'
     }
-    implementation group: 'commons-io', name: 'commons-io', version: '2.6'
     
-=======
-    compile 'com.github.seniorjoinu:indy-sdk:v1.7.0-indy-android-compat-5'
-
->>>>>>> 306e1a60
     compile "com.fasterxml.jackson.core:jackson-databind:$jackson_version"
     compile "com.fasterxml.jackson.module:jackson-module-kotlin:$jackson_version"
     
