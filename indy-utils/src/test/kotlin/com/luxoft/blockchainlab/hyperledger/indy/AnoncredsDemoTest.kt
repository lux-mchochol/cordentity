--- conflicted
+++ resolved
@@ -194,11 +194,7 @@
             attributes["height"] = CredentialValue("175")
             attributes["age"] = CredentialValue("28")
         }
-<<<<<<< HEAD
-        prover.receiveCredential(credInfo, credReq, credOffer)
-=======
-        prover.checkLedgerAndReceiveCredential(credentialInfo, credReq, credOffer)
->>>>>>> 0ac684f6
+        prover.checkLedgerAndReceiveCredential(credInfo, credReq, credOffer)
 
         // repeating this stuff for 3 times
         for (i in (0 until 3)) {
@@ -231,8 +227,7 @@
             attributes["height"] = CredentialValue("175")
             attributes["age"] = CredentialValue("28")
         }
-<<<<<<< HEAD
-        prover.receiveCredential(credInfo1, credReq1, credOffer1)
+        prover.checkLedgerAndReceiveCredential(credInfo1, credReq1, credOffer1)
 
         // verify first credential
         val proofReq1 = proofRequest("proof_req", "0.1") {
@@ -241,31 +236,6 @@
             proveGreaterThan("age", 18)
             proveNonRevocation(Interval.now())
         }
-=======
-        prover.checkLedgerAndReceiveCredential(gvtCredential, gvtCredReq, gvtCredOffer)
-
-        val xyzCredReq = prover.createCredentialRequest(prover.walletService.getIdentityDetails().did, xyzCredOffer)
-        val xyzCredential = issuer2.issueCredentialAndUpdateLedger(xyzCredReq, xyzCredOffer, null) {
-            mapOf(
-                "status" to CredentialValue("partial"),
-                "period" to CredentialValue("8")
-            )
-        }
-        prover.checkLedgerAndReceiveCredential(xyzCredential, xyzCredReq, xyzCredOffer)
-
-        val field_name = CredentialFieldReference("name", schema1.id, credDef1.id)
-        val field_age = CredentialFieldReference("age", schema1.id, credDef1.id)
-        val field_status = CredentialFieldReference("status", schema2.id, credDef2.id)
-        val field_period = CredentialFieldReference("period", schema2.id, credDef2.id)
-
-        val proofReq = issuer1.createProofRequest(
-            version = "0.1",
-            name = "proof_req_0.1",
-            attributes = listOf(field_name, field_status),
-            predicates = listOf(CredentialPredicate(field_age, 18), CredentialPredicate(field_period, 5)),
-            nonRevoked = null
-        )
->>>>>>> 0ac684f6
 
         val proof1 = prover.createProofFromLedgerData(proofReq1)
 
@@ -284,34 +254,8 @@
             attributes["height"] = CredentialValue("158")
             attributes["age"] = CredentialValue("17")
         }
-<<<<<<< HEAD
-=======
-        prover.checkLedgerAndReceiveCredential(gvtCredential, gvtCredReq, gvtCredOffer)
-
-        val xyzCredReq = prover.createCredentialRequest(prover.walletService.getIdentityDetails().did, xyzCredOffer)
-        val xyzCredential = issuer1.issueCredentialAndUpdateLedger(xyzCredReq, xyzCredOffer, null) {
-            mapOf(
-                "status" to CredentialValue("partial"),
-                "period" to CredentialValue("8")
-            )
-        }
-        prover.checkLedgerAndReceiveCredential(xyzCredential, xyzCredReq, xyzCredOffer)
-
-        val field_name = CredentialFieldReference("name", gvtSchema.id, gvtCredDef.id)
-        val field_age = CredentialFieldReference("age", gvtSchema.id, gvtCredDef.id)
-        val field_status = CredentialFieldReference("status", xyzSchema.id, xyzCredDef.id)
-        val field_period = CredentialFieldReference("period", xyzSchema.id, xyzCredDef.id)
-
-        val proofReq = issuer1.createProofRequest(
-            version = "0.1",
-            name = "proof_req_0.1",
-            attributes = listOf(field_name, field_status),
-            predicates = listOf(CredentialPredicate(field_age, 18), CredentialPredicate(field_period, 5)),
-            nonRevoked = null
-        )
->>>>>>> 0ac684f6
-
-        prover.receiveCredential(credInfo2, credReq2, credOffer2)
+
+        prover.checkLedgerAndReceiveCredential(credInfo2, credReq2, credOffer2)
 
         // verify second credential
         val proofReq2 = proofRequest("proof_req", "0.1") {
@@ -339,7 +283,7 @@
              attributes["height"] = CredentialValue("175")
              attributes["age"] = CredentialValue("28")
          }
-         prover.receiveCredential(credentialInfo, credReq, credOffer)
+         prover.checkLedgerAndReceiveCredential(credentialInfo, credReq, credOffer)
 
          val proofReq = proofRequest("proof_req", "0.1") {
              reveal("name") { FilterProperty.Value shouldBe "Alex" }
@@ -370,14 +314,14 @@
              attributes["height"] = CredentialValue("175")
              attributes["age"] = CredentialValue("28")
          }
-         prover.receiveCredential(gvtCredential, gvtCredReq, gvtCredOffer)
+         prover.checkLedgerAndReceiveCredential(gvtCredential, gvtCredReq, gvtCredOffer)
 
          val xyzCredReq = prover.createCredentialRequest(prover.walletService.getIdentityDetails().did, xyzCredOffer)
          val xyzCredential = issuer2.issueCredentialAndUpdateLedger(xyzCredReq, xyzCredOffer, null) {
              attributes["status"] = CredentialValue("partial")
              attributes["period"] = CredentialValue("8")
          }
-         prover.receiveCredential(xyzCredential, xyzCredReq, xyzCredOffer)
+         prover.checkLedgerAndReceiveCredential(xyzCredential, xyzCredReq, xyzCredOffer)
 
          val proofReq = proofRequest("proof_req", "0.1") {
              reveal("name") { FilterProperty.Value shouldBe "Alex" }
@@ -410,14 +354,14 @@
              attributes["height"] = CredentialValue("175")
              attributes["age"] = CredentialValue("28")
          }
-         prover.receiveCredential(gvtCredential, gvtCredReq, gvtCredOffer)
+         prover.checkLedgerAndReceiveCredential(gvtCredential, gvtCredReq, gvtCredOffer)
 
          val xyzCredReq = prover.createCredentialRequest(prover.walletService.getIdentityDetails().did, xyzCredOffer)
          val xyzCredential = issuer1.issueCredentialAndUpdateLedger(xyzCredReq, xyzCredOffer, null) {
              attributes["status"] = CredentialValue("partial")
              attributes["period"] = CredentialValue("8")
          }
-         prover.receiveCredential(xyzCredential, xyzCredReq, xyzCredOffer)
+         prover.checkLedgerAndReceiveCredential(xyzCredential, xyzCredReq, xyzCredOffer)
 
          val proofReq = proofRequest("proof_req", "0.1") {
              reveal("name") { FilterProperty.Value shouldBe "Alex" }
