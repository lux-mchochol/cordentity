package com.luxoft.blockchainlab.hyperledger.indy

import com.luxoft.blockchainlab.hyperledger.indy.helpers.GenesisHelper
import com.luxoft.blockchainlab.hyperledger.indy.helpers.PoolHelper
import com.luxoft.blockchainlab.hyperledger.indy.helpers.WalletHelper
import com.luxoft.blockchainlab.hyperledger.indy.ledger.IndyPoolLedgerUser
import com.luxoft.blockchainlab.hyperledger.indy.models.*
<<<<<<< HEAD
import com.luxoft.blockchainlab.hyperledger.indy.utils.*
import com.luxoft.blockchainlab.hyperledger.indy.wallet.IndySDKWalletService
=======
import com.luxoft.blockchainlab.hyperledger.indy.wallet.IndySDKWalletUser
>>>>>>> 8523ffcd
import junit.framework.Assert.assertFalse
import junit.framework.Assert.assertTrue
import org.hyperledger.indy.sdk.did.Did
import org.hyperledger.indy.sdk.did.DidResults
import org.hyperledger.indy.sdk.ledger.Ledger
import org.hyperledger.indy.sdk.pool.Pool
import org.hyperledger.indy.sdk.wallet.Wallet
import org.junit.*
import java.io.File
import java.util.*
import kotlin.math.absoluteValue


class AnoncredsDemoTest : IndyIntegrationTest() {
    private val walletPassword = "password"
    private val issuerWalletName = "issuerWallet"
    private val issuer2WalletName = "issuer2Wallet"
    private val proverWalletName = "proverWallet"

    private lateinit var issuerWallet: Wallet
    private lateinit var issuer1: SsiUser

    private lateinit var issuer2Wallet: Wallet
    private lateinit var issuer2: SsiUser

    private lateinit var proverWallet: Wallet
    private lateinit var prover: SsiUser

    companion object {
        private lateinit var pool: Pool
        private lateinit var poolName: String

        @JvmStatic
        @BeforeClass
        fun setUpTest() {
            System.setProperty(org.slf4j.impl.SimpleLogger.DEFAULT_LOG_LEVEL_KEY, "TRACE")

            // Create and Open Pool
            poolName = PoolHelper.DEFAULT_POOL_NAME
            val genesisFile = File(TEST_GENESIS_FILE_PATH)
            if (!GenesisHelper.exists(genesisFile))
                throw RuntimeException("Genesis file $TEST_GENESIS_FILE_PATH doesn't exist")

            PoolHelper.createOrTrunc(genesisFile, poolName)
            pool = PoolHelper.openExisting(poolName)
        }

        @JvmStatic
        @AfterClass
        fun tearDownTest() {
            // Close pool
            pool.closePoolLedger().get()
            Pool.deletePoolLedgerConfig(poolName)
        }
    }

    @Before
    @Throws(Exception::class)
    fun setUp() {
        //issuer1.addKnownIdentitiesAndStoreOnLedger(prover.walletService.getIdentityDetails())
    }

    val rng = Random()

    fun createIssuers(count: Int): List<Pair<Wallet, IndyFacade>> {
        WalletHelper.createOrTrunc("Trustee", "123")
        val trusteeWallet = WalletHelper.openExisting("Trustee", "123")
        // create trustee did
        val trusteeDidInfo = createTrusteeDid(trusteeWallet)

<<<<<<< HEAD
        return (0 until count).map {
            WalletHelper.createOrTrunc("Issuer-$it", "123")
            val issuerWallet = WalletHelper.openExisting("Issuer-$it", "123")

            val issuerWalletService = IndySDKWalletService(issuerWallet)
            val issuerLedgerService = IndyPoolLedgerService(pool, issuerWalletService)
            val issuerFacade = IndyUser.with(issuerWalletService).with(issuerLedgerService).build()

            linkIssuerToTrustee(trusteeWallet, trusteeDidInfo, issuerWalletService.getIdentityDetails())

            Pair(issuerWallet, issuerFacade)
        }.also { trusteeWallet.closeWallet().get() }
    }

    fun createEntities(name: String, count: Int) = (0 until count).map {
        WalletHelper.createOrTrunc("$name-$it", "123")
        val issuerWallet = WalletHelper.openExisting("$name-$it", "123")

        val issuerWalletService = IndySDKWalletService(issuerWallet)
        val issuerLedgerService = IndyPoolLedgerService(pool, issuerWalletService)
        val issuerFacade = IndyUser.with(issuerWalletService).with(issuerLedgerService).build()
=======
        // create indy users
        val issuerWalletUser = IndySDKWalletUser(issuerWallet)
        val issuerLedgerUser = IndyPoolLedgerUser(pool, issuerWalletUser.did) { issuerWalletUser.sign(it) }
        issuer1 = IndyUser.with(issuerWalletUser).with(issuerLedgerUser).build()

        val issuer2WalletUser = IndySDKWalletUser(issuer2Wallet)
        val issuer2LedgerUser = IndyPoolLedgerUser(pool, issuer2WalletUser.did) { issuer2WalletUser.sign(it) }
        issuer2 = IndyUser.with(issuer2LedgerUser).with(issuer2WalletUser).build()

        val proverWalletUser = IndySDKWalletUser(proverWallet)
        val proverLedgerUser = IndyPoolLedgerUser(pool, proverWalletUser.did) { proverWalletUser.sign(it) }
        prover = IndyUser.with(proverLedgerUser).with(proverWalletUser).build()

        // set relationships
        linkIssuerToTrustee(trusteeWallet, trusteeDidInfo, issuerWalletUser.getIdentityDetails())
        linkIssuerToTrustee(trusteeWallet, trusteeDidInfo, issuer2WalletUser.getIdentityDetails())

        issuer1.addKnownIdentitiesAndStoreOnLedger(prover.walletUser.getIdentityDetails())
>>>>>>> 8523ffcd

        Pair(issuerWallet, issuerFacade)
    }

    fun disposeEntities(entities: List<Pair<Wallet, IndyFacade>>) = entities.forEach { it.first.closeWallet().get() }

    private fun linkIssuerToTrustee(
        trusteeWallet: Wallet,
        trusteeDidInfo: DidResults.CreateAndStoreMyDidResult,
        issuerDidInfo: IdentityDetails
    ) {
        val nymRequest = Ledger.buildNymRequest(
            trusteeDidInfo.did,
            issuerDidInfo.did,
            issuerDidInfo.verkey,
            null,
            "TRUSTEE"
        ).get()

        Ledger.signAndSubmitRequest(pool, trusteeWallet, trusteeDidInfo.did, nymRequest).get()
    }

    private fun createTrusteeDid(wallet: Wallet) = Did.createAndStoreMyDid(wallet, """{"seed":"$TRUSTEE_SEED"}""").get()

    private fun IndyFacade.createMetadata(
        schemaName: String,
        schemaVersion: String,
        schemaAttributes: List<String>,
        enableRevocation: Boolean,
        maxCredentialNumber: Int
    ): Triple<Schema, CredentialDefinition, RevocationRegistryInfo?> {
        val schema = createSchemaAndStoreOnLedger(schemaName, schemaVersion, schemaAttributes)
        val credDef = createCredentialDefinitionAndStoreOnLedger(schema.getSchemaIdObject(), enableRevocation)
        val revRegInfo = if (enableRevocation) {
            if (maxCredentialNumber < 2)
                throw RuntimeException("maxCredentialNumber should be at least 2")
            createRevocationRegistryAndStoreOnLedger(credDef.getCredentialDefinitionIdObject(), maxCredentialNumber)
        } else null

        return Triple(schema, credDef, revRegInfo)
    }

    private fun IndyFacade.createRandomMetadata(
        attributeCountRange: IntRange,
        enableRevocation: Boolean,
        maxCredentialNumber: Int
    ): Triple<Schema, CredentialDefinition, RevocationRegistryInfo?> {
        val name = "schema-${rng.nextInt().absoluteValue}"
        val version = "${rng.nextInt().absoluteValue}.${rng.nextInt().absoluteValue}"
        val attributeCount =
            rng.nextInt().absoluteValue % (attributeCountRange.last - attributeCountRange.first) + attributeCountRange.first
        val attributes = (0 until attributeCount).map { "attribute-${rng.nextInt().absoluteValue}" }

        return createMetadata(name, version, attributes, enableRevocation, maxCredentialNumber)
    }

    private fun IndyFacade.issueRandomCredential(
        to: IndyFacade,
        schemaAttributes: List<String>,
        credentialDefId: CredentialDefinitionId,
        revocationRegistryId: RevocationRegistryDefinitionId?
    ): CredentialInfo {
        val rng = Random()
        val attributesToValues = mutableMapOf<String, String>()

        val offer = this.createCredentialOffer(credentialDefId)
        val request = to.createCredentialRequest(to.walletService.getIdentityDetails().did, offer)

        val credentialInfo = this.issueCredentialAndUpdateLedger(request, offer, revocationRegistryId) {
            schemaAttributes.forEach {
                val value = rng.nextInt().absoluteValue.toString()
                attributes[it] = CredentialValue(value)

                // for test purposes
                attributesToValues[it] = value
            }
        }

        to.checkLedgerAndReceiveCredential(credentialInfo, request, offer)

        return credentialInfo
    }

    data class CredentialAndMetadata(
        val proverDid: String,
        val credentialInfo: CredentialInfo
    )

    private fun IndyFacade.issueRandomSimilarCredentials(
        to: List<IndyFacade>,
        attributeCountRange: IntRange,
        enableRevocation: Boolean,
        count: Int,
        maxCredentialsPerRevRegistry: Int
    ): List<CredentialAndMetadata> {
        val (schema, credDef, revRegInfo) = createRandomMetadata(
            attributeCountRange,
            enableRevocation,
            maxCredentialsPerRevRegistry
        )

        return to.map { prover ->
            (0 until count).map {
                val credential = issueRandomCredential(
                    prover,
                    schema.attributeNames,
                    credDef.getCredentialDefinitionIdObject(),
                    revRegInfo?.definition?.getRevocationRegistryIdObject()
                )
                CredentialAndMetadata(prover.walletService.getIdentityDetails().did, credential)
            }
        }.flatten()
    }

    private fun IndyFacade.issueRandomDifferentCredentials(
        to: List<IndyFacade>,
        attributeCountRange: IntRange,
        enableRevocation: Boolean,
        count: Int,
        maxCredentialsPerRevRegistry: Int
    ) = to.map { prover ->
        (0 until count).map {
            val (schema, credDef, revRegInfo) = createRandomMetadata(
                attributeCountRange,
                enableRevocation,
                maxCredentialsPerRevRegistry
            )

            val credential = issueRandomCredential(
                prover,
                schema.attributeNames,
                credDef.getCredentialDefinitionIdObject(),
                revRegInfo?.definition?.getRevocationRegistryIdObject()
            )
            CredentialAndMetadata(prover.walletService.getIdentityDetails().did, credential)
        }
    }.flatten()

    private fun IndyFacade.verifyRandomAttributes(
        of: IndyFacade,
        nonRevoked: Interval?,
        vararg credentials: Credential
    ): Pair<Boolean, ProofRequest> {
        val payloads = credentials.map { ProofRequestPayload.fromCredential(it) }.toTypedArray()
        val proofRequest = createRandomProofRequest(nonRevoked, *payloads)

        val proof = of.createProofFromLedgerData(proofRequest)

        val verifyStatus = verifyProofWithLedgerData(proofRequest, proof)

        return Pair(verifyStatus, proofRequest)
    }

    data class ProofState(
        val proverDid: String,
        val verifierDid: String,
        val credentials: List<CredentialInfo>,
        val proofRequest: ProofRequest
    ) {
        constructor(
            issuer: IndyFacade,
            verifier: IndyFacade,
            credentials: List<CredentialInfo>,
            proofRequest: ProofRequest
        ) : this(
            issuer.walletService.getIdentityDetails().did,
            verifier.walletService.getIdentityDetails().did,
            credentials,
            proofRequest
        )
    }

    private fun constructTypicalFlow(
        issuerCount: Int,
        proverCount: Int,
        verifierCount: Int,
        attributeCountRange: IntRange,
        credentialCount: Int,
        similarCredentials: Boolean,
        enableRevocation: Boolean,
        maxCredentialsPerRevRegistry: Int
    ): Boolean {
        val issuers = createIssuers(issuerCount)
        val provers = createEntities("Prover", proverCount)

        val issuerToCredentials = if (similarCredentials)
            issuers.associate { (issuerWallet, issuer) ->
                issuer to issuer.issueRandomSimilarCredentials(
                    provers.map { it.second },
                    attributeCountRange,
                    enableRevocation,
                    credentialCount,
                    maxCredentialsPerRevRegistry
                )
            }
        else
            issuers.associate { (issuerWallet, issuer) ->
                issuer to issuer.issueRandomDifferentCredentials(
                    provers.map { it.second },
                    attributeCountRange,
                    enableRevocation,
                    credentialCount,
                    maxCredentialsPerRevRegistry
                )
            }

        val credentialsByProver = mutableMapOf<IndyFacade, MutableList<CredentialInfo>>()
        issuerToCredentials.entries.forEach { (issuer, credentialAndMetadataList) ->
            credentialAndMetadataList.forEach { credentialAndMetadata ->
                val prover =
                    provers.first { it.second.walletService.getIdentityDetails().did == credentialAndMetadata.proverDid }
                        .second
                val proverCredentials = credentialsByProver.getOrPut(prover) { mutableListOf() }

                proverCredentials.add(credentialAndMetadata.credentialInfo)
            }
        }

        val verifiers = createEntities("Verifier", verifierCount)

        val unableToProve = mutableListOf<ProofState>()

        val nonRevoked = if (enableRevocation) Interval.now() else null

        verifiers.forEach { (verifierWallet, verifier) ->
            credentialsByProver.entries.forEach { (prover, credentials) ->
                val (proofStatus, proofRequest) = verifier.verifyRandomAttributes(
                    prover,
                    nonRevoked,
                    *(credentials.map { it.credential }.toTypedArray())
                )

                if (!proofStatus)
                    unableToProve.add(
                        ProofState(
                            prover.walletService.getIdentityDetails().did,
                            verifier.walletService.getIdentityDetails().did,
                            credentials,
                            proofRequest
                        )
                    )
            }
        }

        if (unableToProve.isNotEmpty()) {
            println("------- Failed proofs -------")
            println(SerializationUtils.anyToJSON(unableToProve))
            println("-----------------------------")
        }

        val ableToProve = mutableListOf<ProofState>()

        if (enableRevocation) {
            issuerToCredentials.forEach { (issuer, credentialAndMetadataList) ->
                credentialAndMetadataList.map { it.credentialInfo }.forEach { credentialInfo ->
                    issuer.revokeCredentialAndUpdateLedger(
                        credentialInfo.credential.getRevocationRegistryIdObject()!!,
                        credentialInfo.credRevocId!!
                    )
                }
            }

            verifiers.forEach { (verifierWallet, verifier) ->
                credentialsByProver.entries.forEach { (prover, credentials) ->
                    val (proofStatus, proofRequest) = verifier.verifyRandomAttributes(
                        prover,
                        Interval.now(),
                        *(credentials.map { it.credential }.toTypedArray())
                    )

                    if (proofStatus)
                        ableToProve.add(
                            ProofState(
                                prover.walletService.getIdentityDetails().did,
                                verifier.walletService.getIdentityDetails().did,
                                credentials,
                                proofRequest
                            )
                        )
                }
            }

            if (ableToProve.isNotEmpty()) {
                println("------- Failed proofs after revocation -------")
                println(SerializationUtils.anyToJSON(ableToProve))
                println("----------------------------------------------")
            }
        }

        return unableToProve.isEmpty() && ableToProve.isEmpty()
    }

    @Test
    fun `1 issuer 1 prover 1 verifier 1 credential without revocation`() {
        assert(
            constructTypicalFlow(1, 1, 1, (2..4), 1, false, false, 2)
        )
    }

    @Test
    @Throws(Exception::class)
    fun `revocation works fine`() {
        val gvtSchema = issuer1.createSchemaAndStoreOnLedger(GVT_SCHEMA_NAME, SCHEMA_VERSION, GVT_SCHEMA_ATTRIBUTES)
        val credDef = issuer1.createCredentialDefinitionAndStoreOnLedger(gvtSchema.getSchemaIdObject(), true)
        val revocationRegistry =
            issuer1.createRevocationRegistryAndStoreOnLedger(credDef.getCredentialDefinitionIdObject(), 5)

        val credOffer = issuer1.createCredentialOffer(credDef.getCredentialDefinitionIdObject())
        val credReq = prover.createCredentialRequest(prover.walletUser.getIdentityDetails().did, credOffer)
        val credentialInfo = issuer1.issueCredentialAndUpdateLedger(
            credReq,
            credOffer,
            revocationRegistry.definition.getRevocationRegistryIdObject()
        ) {
            attributes["sex"] = CredentialValue("male")
            attributes["name"] = CredentialValue("Alex")
            attributes["height"] = CredentialValue("175")
            attributes["age"] = CredentialValue("28")
        }
        prover.checkLedgerAndReceiveCredential(credentialInfo, credReq, credOffer)

        val proofReq = proofRequest("proof_req", "0.1") {
            reveal("name") { FilterProperty.Value shouldBe "Alex" }
            reveal("sex")
            proveGreaterThan("age", 18)
            proveNonRevocation(Interval.now())
        }

        val proof = prover.createProofFromLedgerData(proofReq)

        assertTrue(issuer1.verifyProofWithLedgerData(proofReq, proof))

        issuer1.revokeCredentialAndUpdateLedger(
            credentialInfo.credential.getRevocationRegistryIdObject()!!,
            credentialInfo.credRevocId!!
        )

        val proofReqAfterRevocation = proofRequest("proof_req", "0.2") {
            reveal("name") { FilterProperty.Value shouldBe "Alex" }
            reveal("sex")
            proveGreaterThan("age", 18)
            proveNonRevocation(Interval.now())
        }

        val proofAfterRevocation = prover.createProofFromLedgerData(proofReqAfterRevocation)

        assertFalse(issuer1.verifyProofWithLedgerData(proofReqAfterRevocation, proofAfterRevocation))
    }

    @Test
    fun `issuer issues 1 credential verifier tries to verify it several times`() {
        // init metadata and issue credential
        val schema = issuer1.createSchemaAndStoreOnLedger(GVT_SCHEMA_NAME, SCHEMA_VERSION, GVT_SCHEMA_ATTRIBUTES)
        val credDef = issuer1.createCredentialDefinitionAndStoreOnLedger(schema.getSchemaIdObject(), false)

        val credOffer = issuer1.createCredentialOffer(credDef.getCredentialDefinitionIdObject())
        val credReq = prover.createCredentialRequest(prover.walletService.getIdentityDetails().did, credOffer)
        val credInfo = issuer1.issueCredentialAndUpdateLedger(credReq, credOffer, null) {
            attributes["sex"] = CredentialValue("male")
            attributes["name"] = CredentialValue("Alex")
            attributes["height"] = CredentialValue("175")
            attributes["age"] = CredentialValue("28")
        }
        prover.checkLedgerAndReceiveCredential(credInfo, credReq, credOffer)

        // repeating this stuff for 3 times
        for (i in (0 until 3)) {
            val proofReq = proofRequest("proof_req", "0.$i") {
                reveal("name")
                reveal("sex")
                proveGreaterThan("age", 18)
            }

            val proof = prover.createProofFromLedgerData(proofReq)

            assertTrue(issuer1.verifyProofWithLedgerData(proofReq, proof))
        }
    }

    @Ignore
    @Test
    fun `issuer issues 2 similar credentials verifier tries to verify both`() {
        // init metadata and issue credential
        val schema = issuer1.createSchemaAndStoreOnLedger(GVT_SCHEMA_NAME, SCHEMA_VERSION, GVT_SCHEMA_ATTRIBUTES)
        val credDef = issuer1.createCredentialDefinitionAndStoreOnLedger(schema.getSchemaIdObject(), true)
        val revReg = issuer1.createRevocationRegistryAndStoreOnLedger(credDef.getCredentialDefinitionIdObject(), 5)
        val revRegId = revReg.definition.getRevocationRegistryIdObject()

        // issue first credential
        val credOffer1 = issuer1.createCredentialOffer(credDef.getCredentialDefinitionIdObject())
        val credReq1 = prover.createCredentialRequest(prover.walletService.getIdentityDetails().did, credOffer1)
        val credInfo1 = issuer1.issueCredentialAndUpdateLedger(credReq1, credOffer1, revRegId) {
            attributes["sex"] = CredentialValue("male")
            attributes["name"] = CredentialValue("Alex")
            attributes["height"] = CredentialValue("175")
            attributes["age"] = CredentialValue("28")
        }
        prover.checkLedgerAndReceiveCredential(credInfo1, credReq1, credOffer1)

        // verify first credential
        val proofReq1 = proofRequest("proof_req", "0.1") {
            reveal("name") { FilterProperty.Value shouldBe "Alex" }
            reveal("sex")
            proveGreaterThan("age", 18)
            proveNonRevocation(Interval.now())
        }

        val proof1 = prover.createProofFromLedgerData(proofReq1)

        assert(issuer1.verifyProofWithLedgerData(proofReq1, proof1)) { "Proof is invalid for Alex" }

        // TODO: this line should be optional, but it isn't
        //issuer1.revokeCredentialAndUpdateLedger(revReg.definition.getRevocationRegistryIdObject()!!, credInfo1.credRevocId!!)

        // issue second credential
        val credOffer2 = issuer1.createCredentialOffer(credDef.getCredentialDefinitionIdObject())
        val credReq2 = prover.createCredentialRequest(prover.walletService.getIdentityDetails().did, credOffer2)

        val credInfo2 = issuer1.issueCredentialAndUpdateLedger(credReq2, credOffer2, revRegId) {
            attributes["sex"] = CredentialValue("female")
            attributes["name"] = CredentialValue("Alice")
            attributes["height"] = CredentialValue("158")
            attributes["age"] = CredentialValue("17")
        }

        prover.checkLedgerAndReceiveCredential(credInfo2, credReq2, credOffer2)

        // verify second credential
        val proofReq2 = proofRequest("proof_req", "0.1") {
            reveal("name") { FilterProperty.Value shouldBe "Alice" }
            reveal("age")
            proveNonRevocation(Interval.now())
        }

        val proof2 = prover.createProofFromLedgerData(proofReq2)

        // TODO: is should be without "!" but it isn't
        assert(!issuer1.verifyProofWithLedgerData(proofReq2, proof2)) { "Proof is not valid for Alice" }
    }

    @Test
    @Throws(Exception::class)
    fun `1 issuer 1 prover 1 credential setup works fine`() {
        val gvtSchema = issuer1.createSchemaAndStoreOnLedger(GVT_SCHEMA_NAME, SCHEMA_VERSION, GVT_SCHEMA_ATTRIBUTES)
        val credDef = issuer1.createCredentialDefinitionAndStoreOnLedger(gvtSchema.getSchemaIdObject(), false)
        val credOffer = issuer1.createCredentialOffer(credDef.getCredentialDefinitionIdObject())
<<<<<<< HEAD
        val credReq = prover.createCredentialRequest(prover.walletService.getIdentityDetails().did, credOffer)
        val credentialInfo = issuer1.issueCredentialAndUpdateLedger(credReq, credOffer, null) {
            attributes["sex"] = CredentialValue("male")
            attributes["name"] = CredentialValue("Alex")
            attributes["height"] = CredentialValue("175")
            attributes["age"] = CredentialValue("28")
=======
        val credReq = prover.createCredentialRequest(prover.walletUser.getIdentityDetails().did, credOffer)
        val credentialInfo = issuer1.issueCredentialAndUpdateLedger(
            credReq,
            credOffer,
           null
        ) {
            mapOf(
                "sex" to CredentialValue("male"),
                "name" to CredentialValue("Alex"),
                "height" to CredentialValue("175"),
                "age" to CredentialValue("28")
            )
>>>>>>> 8523ffcd
        }
        prover.checkLedgerAndReceiveCredential(credentialInfo, credReq, credOffer)

        val proofReq = proofRequest("proof_req", "0.1") {
            reveal("name") { FilterProperty.Value shouldBe "Alex" }
            reveal("sex")
            proveGreaterThan("age", 18)
        }

        val proof = prover.createProofFromLedgerData(proofReq)

        assertTrue(issuer1.verifyProofWithLedgerData(proofReq, proof))
    }

    @Test
    @Throws(Exception::class)
    fun `2 issuers 1 prover 2 credentials setup works fine`() {
        val schema1 = issuer1.createSchemaAndStoreOnLedger(GVT_SCHEMA_NAME, SCHEMA_VERSION, GVT_SCHEMA_ATTRIBUTES)
        val credDef1 = issuer1.createCredentialDefinitionAndStoreOnLedger(schema1.getSchemaIdObject(), false)

        val schema2 = issuer2.createSchemaAndStoreOnLedger(XYZ_SCHEMA_NAME, SCHEMA_VERSION, XYZ_SCHEMA_ATTRIBUTES)
        val credDef2 = issuer2.createCredentialDefinitionAndStoreOnLedger(schema2.getSchemaIdObject(), false)
        val gvtCredOffer = issuer1.createCredentialOffer(credDef1.getCredentialDefinitionIdObject())
        val xyzCredOffer = issuer2.createCredentialOffer(credDef2.getCredentialDefinitionIdObject())

        val gvtCredReq = prover.createCredentialRequest(prover.walletUser.getIdentityDetails().did, gvtCredOffer)
        val gvtCredential = issuer1.issueCredentialAndUpdateLedger(gvtCredReq, gvtCredOffer, null) {
            attributes["sex"] = CredentialValue("male")
            attributes["name"] = CredentialValue("Alex")
            attributes["height"] = CredentialValue("175")
            attributes["age"] = CredentialValue("28")
        }
        prover.checkLedgerAndReceiveCredential(gvtCredential, gvtCredReq, gvtCredOffer)

        val xyzCredReq = prover.createCredentialRequest(prover.walletUser.getIdentityDetails().did, xyzCredOffer)
        val xyzCredential = issuer2.issueCredentialAndUpdateLedger(xyzCredReq, xyzCredOffer, null) {
            attributes["status"] = CredentialValue("partial")
            attributes["period"] = CredentialValue("8")
        }
        prover.checkLedgerAndReceiveCredential(xyzCredential, xyzCredReq, xyzCredOffer)

        val proofReq = proofRequest("proof_req", "0.1") {
            reveal("name") { FilterProperty.Value shouldBe "Alex" }
            reveal("status") { FilterProperty.Value shouldBe "partial" }
            proveGreaterThan("period", 5)
            proveGreaterThan("age", 18)
        }

        val proof = prover.createProofFromLedgerData(proofReq)

        // Verifier verify Proof
        assertTrue(issuer1.verifyProofWithLedgerData(proofReq, proof))
    }

    @Test
    @Throws(Exception::class)
    fun `1 issuer 1 prover 2 credentials setup works fine`() {
        val gvtSchema = issuer1.createSchemaAndStoreOnLedger(GVT_SCHEMA_NAME, SCHEMA_VERSION, GVT_SCHEMA_ATTRIBUTES)
        val gvtCredDef = issuer1.createCredentialDefinitionAndStoreOnLedger(gvtSchema.getSchemaIdObject(), false)

        val xyzSchema = issuer1.createSchemaAndStoreOnLedger(XYZ_SCHEMA_NAME, SCHEMA_VERSION, XYZ_SCHEMA_ATTRIBUTES)
        val xyzCredDef = issuer1.createCredentialDefinitionAndStoreOnLedger(xyzSchema.getSchemaIdObject(), false)
        val gvtCredOffer = issuer1.createCredentialOffer(gvtCredDef.getCredentialDefinitionIdObject())
        val xyzCredOffer = issuer1.createCredentialOffer(xyzCredDef.getCredentialDefinitionIdObject())

        val gvtCredReq = prover.createCredentialRequest(prover.walletUser.getIdentityDetails().did, gvtCredOffer)
        val gvtCredential = issuer1.issueCredentialAndUpdateLedger(gvtCredReq, gvtCredOffer, null) {
            attributes["sex"] = CredentialValue("male")
            attributes["name"] = CredentialValue("Alex")
            attributes["height"] = CredentialValue("175")
            attributes["age"] = CredentialValue("28")
        }
        prover.checkLedgerAndReceiveCredential(gvtCredential, gvtCredReq, gvtCredOffer)

        val xyzCredReq = prover.createCredentialRequest(prover.walletUser.getIdentityDetails().did, xyzCredOffer)
        val xyzCredential = issuer1.issueCredentialAndUpdateLedger(xyzCredReq, xyzCredOffer, null) {
            attributes["status"] = CredentialValue("partial")
            attributes["period"] = CredentialValue("8")
        }
        prover.checkLedgerAndReceiveCredential(xyzCredential, xyzCredReq, xyzCredOffer)

        val proofReq = proofRequest("proof_req", "0.1") {
            reveal("name") { FilterProperty.Value shouldBe "Alex" }
            reveal("status") { FilterProperty.Value shouldBe "partial" }
            proveGreaterThan("period", 5)
            proveGreaterThan("age", 18)
        }

        val proof = prover.createProofFromLedgerData(proofReq)

        // Verifier verify Proof
        assertTrue(issuer1.verifyProofWithLedgerData(proofReq, proof))
    }
}<|MERGE_RESOLUTION|>--- conflicted
+++ resolved
@@ -1,27 +1,14 @@
 package com.luxoft.blockchainlab.hyperledger.indy
 
-import com.luxoft.blockchainlab.hyperledger.indy.helpers.GenesisHelper
-import com.luxoft.blockchainlab.hyperledger.indy.helpers.PoolHelper
 import com.luxoft.blockchainlab.hyperledger.indy.helpers.WalletHelper
 import com.luxoft.blockchainlab.hyperledger.indy.ledger.IndyPoolLedgerUser
 import com.luxoft.blockchainlab.hyperledger.indy.models.*
-<<<<<<< HEAD
 import com.luxoft.blockchainlab.hyperledger.indy.utils.*
-import com.luxoft.blockchainlab.hyperledger.indy.wallet.IndySDKWalletService
-=======
 import com.luxoft.blockchainlab.hyperledger.indy.wallet.IndySDKWalletUser
->>>>>>> 8523ffcd
 import junit.framework.Assert.assertFalse
 import junit.framework.Assert.assertTrue
-import org.hyperledger.indy.sdk.did.Did
-import org.hyperledger.indy.sdk.did.DidResults
-import org.hyperledger.indy.sdk.ledger.Ledger
-import org.hyperledger.indy.sdk.pool.Pool
 import org.hyperledger.indy.sdk.wallet.Wallet
 import org.junit.*
-import java.io.File
-import java.util.*
-import kotlin.math.absoluteValue
 
 
 class AnoncredsDemoTest : IndyIntegrationTest() {
@@ -39,71 +26,24 @@
     private lateinit var proverWallet: Wallet
     private lateinit var prover: SsiUser
 
-    companion object {
-        private lateinit var pool: Pool
-        private lateinit var poolName: String
-
-        @JvmStatic
-        @BeforeClass
-        fun setUpTest() {
-            System.setProperty(org.slf4j.impl.SimpleLogger.DEFAULT_LOG_LEVEL_KEY, "TRACE")
-
-            // Create and Open Pool
-            poolName = PoolHelper.DEFAULT_POOL_NAME
-            val genesisFile = File(TEST_GENESIS_FILE_PATH)
-            if (!GenesisHelper.exists(genesisFile))
-                throw RuntimeException("Genesis file $TEST_GENESIS_FILE_PATH doesn't exist")
-
-            PoolHelper.createOrTrunc(genesisFile, poolName)
-            pool = PoolHelper.openExisting(poolName)
-        }
-
-        @JvmStatic
-        @AfterClass
-        fun tearDownTest() {
-            // Close pool
-            pool.closePoolLedger().get()
-            Pool.deletePoolLedgerConfig(poolName)
-        }
-    }
-
     @Before
     @Throws(Exception::class)
     fun setUp() {
-        //issuer1.addKnownIdentitiesAndStoreOnLedger(prover.walletService.getIdentityDetails())
-    }
-
-    val rng = Random()
-
-    fun createIssuers(count: Int): List<Pair<Wallet, IndyFacade>> {
         WalletHelper.createOrTrunc("Trustee", "123")
         val trusteeWallet = WalletHelper.openExisting("Trustee", "123")
+
+        WalletHelper.createOrTrunc(issuerWalletName, walletPassword)
+        issuerWallet = WalletHelper.openExisting(issuerWalletName, walletPassword)
+
+        WalletHelper.createOrTrunc(issuer2WalletName, walletPassword)
+        issuer2Wallet = WalletHelper.openExisting(issuer2WalletName, walletPassword)
+
+        WalletHelper.createOrTrunc(proverWalletName, walletPassword)
+        proverWallet = WalletHelper.openExisting(proverWalletName, walletPassword)
+
         // create trustee did
         val trusteeDidInfo = createTrusteeDid(trusteeWallet)
 
-<<<<<<< HEAD
-        return (0 until count).map {
-            WalletHelper.createOrTrunc("Issuer-$it", "123")
-            val issuerWallet = WalletHelper.openExisting("Issuer-$it", "123")
-
-            val issuerWalletService = IndySDKWalletService(issuerWallet)
-            val issuerLedgerService = IndyPoolLedgerService(pool, issuerWalletService)
-            val issuerFacade = IndyUser.with(issuerWalletService).with(issuerLedgerService).build()
-
-            linkIssuerToTrustee(trusteeWallet, trusteeDidInfo, issuerWalletService.getIdentityDetails())
-
-            Pair(issuerWallet, issuerFacade)
-        }.also { trusteeWallet.closeWallet().get() }
-    }
-
-    fun createEntities(name: String, count: Int) = (0 until count).map {
-        WalletHelper.createOrTrunc("$name-$it", "123")
-        val issuerWallet = WalletHelper.openExisting("$name-$it", "123")
-
-        val issuerWalletService = IndySDKWalletService(issuerWallet)
-        val issuerLedgerService = IndyPoolLedgerService(pool, issuerWalletService)
-        val issuerFacade = IndyUser.with(issuerWalletService).with(issuerLedgerService).build()
-=======
         // create indy users
         val issuerWalletUser = IndySDKWalletUser(issuerWallet)
         val issuerLedgerUser = IndyPoolLedgerUser(pool, issuerWalletUser.did) { issuerWalletUser.sign(it) }
@@ -122,304 +62,19 @@
         linkIssuerToTrustee(trusteeWallet, trusteeDidInfo, issuer2WalletUser.getIdentityDetails())
 
         issuer1.addKnownIdentitiesAndStoreOnLedger(prover.walletUser.getIdentityDetails())
->>>>>>> 8523ffcd
-
-        Pair(issuerWallet, issuerFacade)
-    }
-
-    fun disposeEntities(entities: List<Pair<Wallet, IndyFacade>>) = entities.forEach { it.first.closeWallet().get() }
-
-    private fun linkIssuerToTrustee(
-        trusteeWallet: Wallet,
-        trusteeDidInfo: DidResults.CreateAndStoreMyDidResult,
-        issuerDidInfo: IdentityDetails
-    ) {
-        val nymRequest = Ledger.buildNymRequest(
-            trusteeDidInfo.did,
-            issuerDidInfo.did,
-            issuerDidInfo.verkey,
-            null,
-            "TRUSTEE"
-        ).get()
-
-        Ledger.signAndSubmitRequest(pool, trusteeWallet, trusteeDidInfo.did, nymRequest).get()
-    }
-
-    private fun createTrusteeDid(wallet: Wallet) = Did.createAndStoreMyDid(wallet, """{"seed":"$TRUSTEE_SEED"}""").get()
-
-    private fun IndyFacade.createMetadata(
-        schemaName: String,
-        schemaVersion: String,
-        schemaAttributes: List<String>,
-        enableRevocation: Boolean,
-        maxCredentialNumber: Int
-    ): Triple<Schema, CredentialDefinition, RevocationRegistryInfo?> {
-        val schema = createSchemaAndStoreOnLedger(schemaName, schemaVersion, schemaAttributes)
-        val credDef = createCredentialDefinitionAndStoreOnLedger(schema.getSchemaIdObject(), enableRevocation)
-        val revRegInfo = if (enableRevocation) {
-            if (maxCredentialNumber < 2)
-                throw RuntimeException("maxCredentialNumber should be at least 2")
-            createRevocationRegistryAndStoreOnLedger(credDef.getCredentialDefinitionIdObject(), maxCredentialNumber)
-        } else null
-
-        return Triple(schema, credDef, revRegInfo)
-    }
-
-    private fun IndyFacade.createRandomMetadata(
-        attributeCountRange: IntRange,
-        enableRevocation: Boolean,
-        maxCredentialNumber: Int
-    ): Triple<Schema, CredentialDefinition, RevocationRegistryInfo?> {
-        val name = "schema-${rng.nextInt().absoluteValue}"
-        val version = "${rng.nextInt().absoluteValue}.${rng.nextInt().absoluteValue}"
-        val attributeCount =
-            rng.nextInt().absoluteValue % (attributeCountRange.last - attributeCountRange.first) + attributeCountRange.first
-        val attributes = (0 until attributeCount).map { "attribute-${rng.nextInt().absoluteValue}" }
-
-        return createMetadata(name, version, attributes, enableRevocation, maxCredentialNumber)
-    }
-
-    private fun IndyFacade.issueRandomCredential(
-        to: IndyFacade,
-        schemaAttributes: List<String>,
-        credentialDefId: CredentialDefinitionId,
-        revocationRegistryId: RevocationRegistryDefinitionId?
-    ): CredentialInfo {
-        val rng = Random()
-        val attributesToValues = mutableMapOf<String, String>()
-
-        val offer = this.createCredentialOffer(credentialDefId)
-        val request = to.createCredentialRequest(to.walletService.getIdentityDetails().did, offer)
-
-        val credentialInfo = this.issueCredentialAndUpdateLedger(request, offer, revocationRegistryId) {
-            schemaAttributes.forEach {
-                val value = rng.nextInt().absoluteValue.toString()
-                attributes[it] = CredentialValue(value)
-
-                // for test purposes
-                attributesToValues[it] = value
-            }
-        }
-
-        to.checkLedgerAndReceiveCredential(credentialInfo, request, offer)
-
-        return credentialInfo
-    }
-
-    data class CredentialAndMetadata(
-        val proverDid: String,
-        val credentialInfo: CredentialInfo
-    )
-
-    private fun IndyFacade.issueRandomSimilarCredentials(
-        to: List<IndyFacade>,
-        attributeCountRange: IntRange,
-        enableRevocation: Boolean,
-        count: Int,
-        maxCredentialsPerRevRegistry: Int
-    ): List<CredentialAndMetadata> {
-        val (schema, credDef, revRegInfo) = createRandomMetadata(
-            attributeCountRange,
-            enableRevocation,
-            maxCredentialsPerRevRegistry
-        )
-
-        return to.map { prover ->
-            (0 until count).map {
-                val credential = issueRandomCredential(
-                    prover,
-                    schema.attributeNames,
-                    credDef.getCredentialDefinitionIdObject(),
-                    revRegInfo?.definition?.getRevocationRegistryIdObject()
-                )
-                CredentialAndMetadata(prover.walletService.getIdentityDetails().did, credential)
-            }
-        }.flatten()
-    }
-
-    private fun IndyFacade.issueRandomDifferentCredentials(
-        to: List<IndyFacade>,
-        attributeCountRange: IntRange,
-        enableRevocation: Boolean,
-        count: Int,
-        maxCredentialsPerRevRegistry: Int
-    ) = to.map { prover ->
-        (0 until count).map {
-            val (schema, credDef, revRegInfo) = createRandomMetadata(
-                attributeCountRange,
-                enableRevocation,
-                maxCredentialsPerRevRegistry
-            )
-
-            val credential = issueRandomCredential(
-                prover,
-                schema.attributeNames,
-                credDef.getCredentialDefinitionIdObject(),
-                revRegInfo?.definition?.getRevocationRegistryIdObject()
-            )
-            CredentialAndMetadata(prover.walletService.getIdentityDetails().did, credential)
-        }
-    }.flatten()
-
-    private fun IndyFacade.verifyRandomAttributes(
-        of: IndyFacade,
-        nonRevoked: Interval?,
-        vararg credentials: Credential
-    ): Pair<Boolean, ProofRequest> {
-        val payloads = credentials.map { ProofRequestPayload.fromCredential(it) }.toTypedArray()
-        val proofRequest = createRandomProofRequest(nonRevoked, *payloads)
-
-        val proof = of.createProofFromLedgerData(proofRequest)
-
-        val verifyStatus = verifyProofWithLedgerData(proofRequest, proof)
-
-        return Pair(verifyStatus, proofRequest)
-    }
-
-    data class ProofState(
-        val proverDid: String,
-        val verifierDid: String,
-        val credentials: List<CredentialInfo>,
-        val proofRequest: ProofRequest
-    ) {
-        constructor(
-            issuer: IndyFacade,
-            verifier: IndyFacade,
-            credentials: List<CredentialInfo>,
-            proofRequest: ProofRequest
-        ) : this(
-            issuer.walletService.getIdentityDetails().did,
-            verifier.walletService.getIdentityDetails().did,
-            credentials,
-            proofRequest
-        )
-    }
-
-    private fun constructTypicalFlow(
-        issuerCount: Int,
-        proverCount: Int,
-        verifierCount: Int,
-        attributeCountRange: IntRange,
-        credentialCount: Int,
-        similarCredentials: Boolean,
-        enableRevocation: Boolean,
-        maxCredentialsPerRevRegistry: Int
-    ): Boolean {
-        val issuers = createIssuers(issuerCount)
-        val provers = createEntities("Prover", proverCount)
-
-        val issuerToCredentials = if (similarCredentials)
-            issuers.associate { (issuerWallet, issuer) ->
-                issuer to issuer.issueRandomSimilarCredentials(
-                    provers.map { it.second },
-                    attributeCountRange,
-                    enableRevocation,
-                    credentialCount,
-                    maxCredentialsPerRevRegistry
-                )
-            }
-        else
-            issuers.associate { (issuerWallet, issuer) ->
-                issuer to issuer.issueRandomDifferentCredentials(
-                    provers.map { it.second },
-                    attributeCountRange,
-                    enableRevocation,
-                    credentialCount,
-                    maxCredentialsPerRevRegistry
-                )
-            }
-
-        val credentialsByProver = mutableMapOf<IndyFacade, MutableList<CredentialInfo>>()
-        issuerToCredentials.entries.forEach { (issuer, credentialAndMetadataList) ->
-            credentialAndMetadataList.forEach { credentialAndMetadata ->
-                val prover =
-                    provers.first { it.second.walletService.getIdentityDetails().did == credentialAndMetadata.proverDid }
-                        .second
-                val proverCredentials = credentialsByProver.getOrPut(prover) { mutableListOf() }
-
-                proverCredentials.add(credentialAndMetadata.credentialInfo)
-            }
-        }
-
-        val verifiers = createEntities("Verifier", verifierCount)
-
-        val unableToProve = mutableListOf<ProofState>()
-
-        val nonRevoked = if (enableRevocation) Interval.now() else null
-
-        verifiers.forEach { (verifierWallet, verifier) ->
-            credentialsByProver.entries.forEach { (prover, credentials) ->
-                val (proofStatus, proofRequest) = verifier.verifyRandomAttributes(
-                    prover,
-                    nonRevoked,
-                    *(credentials.map { it.credential }.toTypedArray())
-                )
-
-                if (!proofStatus)
-                    unableToProve.add(
-                        ProofState(
-                            prover.walletService.getIdentityDetails().did,
-                            verifier.walletService.getIdentityDetails().did,
-                            credentials,
-                            proofRequest
-                        )
-                    )
-            }
-        }
-
-        if (unableToProve.isNotEmpty()) {
-            println("------- Failed proofs -------")
-            println(SerializationUtils.anyToJSON(unableToProve))
-            println("-----------------------------")
-        }
-
-        val ableToProve = mutableListOf<ProofState>()
-
-        if (enableRevocation) {
-            issuerToCredentials.forEach { (issuer, credentialAndMetadataList) ->
-                credentialAndMetadataList.map { it.credentialInfo }.forEach { credentialInfo ->
-                    issuer.revokeCredentialAndUpdateLedger(
-                        credentialInfo.credential.getRevocationRegistryIdObject()!!,
-                        credentialInfo.credRevocId!!
-                    )
-                }
-            }
-
-            verifiers.forEach { (verifierWallet, verifier) ->
-                credentialsByProver.entries.forEach { (prover, credentials) ->
-                    val (proofStatus, proofRequest) = verifier.verifyRandomAttributes(
-                        prover,
-                        Interval.now(),
-                        *(credentials.map { it.credential }.toTypedArray())
-                    )
-
-                    if (proofStatus)
-                        ableToProve.add(
-                            ProofState(
-                                prover.walletService.getIdentityDetails().did,
-                                verifier.walletService.getIdentityDetails().did,
-                                credentials,
-                                proofRequest
-                            )
-                        )
-                }
-            }
-
-            if (ableToProve.isNotEmpty()) {
-                println("------- Failed proofs after revocation -------")
-                println(SerializationUtils.anyToJSON(ableToProve))
-                println("----------------------------------------------")
-            }
-        }
-
-        return unableToProve.isEmpty() && ableToProve.isEmpty()
-    }
-
-    @Test
-    fun `1 issuer 1 prover 1 verifier 1 credential without revocation`() {
-        assert(
-            constructTypicalFlow(1, 1, 1, (2..4), 1, false, false, 2)
-        )
+
+        trusteeWallet.closeWallet().get()
+    }
+
+    @After
+    @Throws(Exception::class)
+    fun tearDown() {
+        // Issuer Remove Wallet
+        issuerWallet.closeWallet().get()
+        issuer2Wallet.closeWallet().get()
+
+        // Prover Remove Wallet
+        proverWallet.closeWallet().get()
     }
 
     @Test
@@ -479,7 +134,7 @@
         val credDef = issuer1.createCredentialDefinitionAndStoreOnLedger(schema.getSchemaIdObject(), false)
 
         val credOffer = issuer1.createCredentialOffer(credDef.getCredentialDefinitionIdObject())
-        val credReq = prover.createCredentialRequest(prover.walletService.getIdentityDetails().did, credOffer)
+        val credReq = prover.createCredentialRequest(prover.walletUser.getIdentityDetails().did, credOffer)
         val credInfo = issuer1.issueCredentialAndUpdateLedger(credReq, credOffer, null) {
             attributes["sex"] = CredentialValue("male")
             attributes["name"] = CredentialValue("Alex")
@@ -513,7 +168,7 @@
 
         // issue first credential
         val credOffer1 = issuer1.createCredentialOffer(credDef.getCredentialDefinitionIdObject())
-        val credReq1 = prover.createCredentialRequest(prover.walletService.getIdentityDetails().did, credOffer1)
+        val credReq1 = prover.createCredentialRequest(prover.walletUser.getIdentityDetails().did, credOffer1)
         val credInfo1 = issuer1.issueCredentialAndUpdateLedger(credReq1, credOffer1, revRegId) {
             attributes["sex"] = CredentialValue("male")
             attributes["name"] = CredentialValue("Alex")
@@ -539,7 +194,7 @@
 
         // issue second credential
         val credOffer2 = issuer1.createCredentialOffer(credDef.getCredentialDefinitionIdObject())
-        val credReq2 = prover.createCredentialRequest(prover.walletService.getIdentityDetails().did, credOffer2)
+        val credReq2 = prover.createCredentialRequest(prover.walletUser.getIdentityDetails().did, credOffer2)
 
         val credInfo2 = issuer1.issueCredentialAndUpdateLedger(credReq2, credOffer2, revRegId) {
             attributes["sex"] = CredentialValue("female")
@@ -569,27 +224,12 @@
         val gvtSchema = issuer1.createSchemaAndStoreOnLedger(GVT_SCHEMA_NAME, SCHEMA_VERSION, GVT_SCHEMA_ATTRIBUTES)
         val credDef = issuer1.createCredentialDefinitionAndStoreOnLedger(gvtSchema.getSchemaIdObject(), false)
         val credOffer = issuer1.createCredentialOffer(credDef.getCredentialDefinitionIdObject())
-<<<<<<< HEAD
-        val credReq = prover.createCredentialRequest(prover.walletService.getIdentityDetails().did, credOffer)
+        val credReq = prover.createCredentialRequest(prover.walletUser.getIdentityDetails().did, credOffer)
         val credentialInfo = issuer1.issueCredentialAndUpdateLedger(credReq, credOffer, null) {
             attributes["sex"] = CredentialValue("male")
             attributes["name"] = CredentialValue("Alex")
             attributes["height"] = CredentialValue("175")
             attributes["age"] = CredentialValue("28")
-=======
-        val credReq = prover.createCredentialRequest(prover.walletUser.getIdentityDetails().did, credOffer)
-        val credentialInfo = issuer1.issueCredentialAndUpdateLedger(
-            credReq,
-            credOffer,
-           null
-        ) {
-            mapOf(
-                "sex" to CredentialValue("male"),
-                "name" to CredentialValue("Alex"),
-                "height" to CredentialValue("175"),
-                "age" to CredentialValue("28")
-            )
->>>>>>> 8523ffcd
         }
         prover.checkLedgerAndReceiveCredential(credentialInfo, credReq, credOffer)
 
