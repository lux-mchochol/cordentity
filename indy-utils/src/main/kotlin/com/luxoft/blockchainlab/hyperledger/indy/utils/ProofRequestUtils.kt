package com.luxoft.blockchainlab.hyperledger.indy.utils

import com.fasterxml.jackson.annotation.JsonAnyGetter
import com.fasterxml.jackson.annotation.JsonAnySetter
import com.fasterxml.jackson.annotation.JsonIgnore
import com.fasterxml.jackson.annotation.JsonProperty
import com.luxoft.blockchainlab.hyperledger.indy.models.*
import java.util.*
import kotlin.math.absoluteValue


/**
 * Proof request DSL entry point
 * Example:
 * [proofRequest] ("example", "1.0") {
 *  [ProofRequest.reveal]
 *  [ProofRequest.proveGreaterThan]
 *  [ProofRequest.proveNonRevocation]
 * }
 *
 * @param name [String] - proof request name
 * @param version [String] - proof request version
 * @param nonce [String] - proof request nonce (default = random)
 * @param init - init lambda with new [ProofRequest] obj as a receiver
 */
fun proofRequest(
    name: String,
    version: String,
    nonce: String = Random().nextLong().toString(),
    init: ProofRequest.() -> Unit
): ProofRequest {
    val pr = ProofRequest(name, version, nonce)
    pr.init()

    return pr
}

/**
 * DSL entry to reveal some attribute using some filters
 * Example:
 * [reveal] ("someAttr") {
 *  [FilterProperty] shouldBe [String]
 *  "some other attr" shouldBe "value"
 * }
 *
 * @param attrName [String] - attribute name to reveal
 * @param filterFiller - lambda with new [Filter] obj as a receiver (default = null)
 */
fun ProofRequest.reveal(attrName: String, filterFiller: (Filter.() -> Unit)? = null) {
    val attributeReference = if (filterFiller == null) {
        CredentialAttributeReference(attrName)
    } else {
        var filter: Filter? = Filter(attrName)
        filter!!.filterFiller()
        if (filter.isEmpty())
            filter = null

        CredentialAttributeReference(attrName, filter)
    }

    requestedAttributes[attrName] = attributeReference
}

/**
 * DSL entry to prove GE condition on some attribute
 * Example:
 * [proveGreaterThan] ("someAttr", 10) {
 *  [FilterProperty] [FilterProperty.shouldBe] [String]
 * }
 *
 * @param attrName [String] - attribute name to reveal
 * @param greaterThan [Int] - value which should be less than [attrName]'s value
 * @param filterFiller - lambda with new [Filter] obj as a receiver (default = null)
 */
fun ProofRequest.proveGreaterThan(attrName: String, greaterThan: Int, filterFiller: (Filter.() -> Unit)? = null) {
    val predicateReference = if (filterFiller == null) {
        CredentialPredicateReference(attrName, greaterThan)
    } else {
        var filter: Filter? = Filter(attrName)
        filter!!.filterFiller()
        if (filter.isEmpty())
            filter = null

        CredentialPredicateReference(attrName, greaterThan, restrictions = filter)
    }

    requestedPredicates[attrName] = predicateReference
}

/**
 * DSL entry to prove non-revocation of the whole proof request
 * Example:
 * [proveNonRevocation] ([Interval.now])
 *
 * @param interval [Interval] - non revocation interval
 */
fun ProofRequest.proveNonRevocation(interval: Interval) {
    nonRevoked = interval
}

class ExtraQueryBuilder(val attributes: MutableMap<String, WqlQuery> = mutableMapOf())

/**
 * Specifies all possible filter parameters related to some credential
 */
data class ProofRequestPayload(
    val attributeValues: Map<String, String>,
    val schemaId: SchemaId,
    var credDefId: CredentialDefinitionId,
    var schemaIssuerDid: String,
    var schemaName: String,
    var schemaVersion: String,
    var issuerDid: String
) {
    companion object {
        fun create(attributeValues: Map<String, String>, schemaId: SchemaId, credentialDefId: CredentialDefinitionId) =
            ProofRequestPayload(
                attributeValues,
                schemaId,
                credentialDefId,
                schemaId.did,
                schemaId.name,
                schemaId.version,
                credentialDefId.did
            )

        fun fromCredential(credential: Credential): ProofRequestPayload {
            val schemaId = credential.getSchemaIdObject()
            val attributeValues = credential.values.entries.associate { it.key to it.value.raw }
            val credentialDefinitionId = credential.getCredentialDefinitionIdObject()

            return ProofRequestPayload(
                attributeValues,
                schemaId,
                credentialDefinitionId,
                schemaId.did,
                schemaId.name,
                schemaId.version,
                credentialDefinitionId.did
            )
        }
    }
}

/**
 * Helper function to generate random proof request out of [ProofRequestPayload]
 */
fun ProofRequest.applyPayloadRandomly(payload: ProofRequestPayload) {
    val rng = Random()

    payload.attributeValues.entries.forEach attributeLoop@{ (key, value) ->
        val proveGE = rng.nextBoolean()
        if (proveGE) {
            val valueInt = value.toInt()
            val greaterThan = rng.nextInt().absoluteValue % valueInt

            proveGreaterThan(key, greaterThan) {
                FilterProperty.values().forEach filterLoop@{
                    val skip = rng.nextBoolean()
                    if (skip) return@filterLoop

                    when (it) {
                        FilterProperty.CredentialDefinitionId -> it shouldBe payload.credDefId.toString()
                        FilterProperty.SchemaId -> it shouldBe payload.schemaId.toString()
                        FilterProperty.IssuerDid -> it shouldBe payload.issuerDid
                        FilterProperty.SchemaIssuerDid -> it shouldBe payload.schemaIssuerDid
                        FilterProperty.SchemaName -> it shouldBe payload.schemaName
                        FilterProperty.SchemaVersion -> it shouldBe payload.schemaVersion
                    }
                }
            }
        } else {
            reveal(key) {
                FilterProperty.values().forEach filterLoop@{
                    val skip = rng.nextBoolean()
                    if (skip) return@filterLoop

                    when (it) {
                        FilterProperty.CredentialDefinitionId -> it shouldBe payload.credDefId.toString()
                        FilterProperty.SchemaId -> it shouldBe payload.schemaId.toString()
                        FilterProperty.IssuerDid -> it shouldBe payload.issuerDid
                        FilterProperty.SchemaIssuerDid -> it shouldBe payload.schemaIssuerDid
                        FilterProperty.SchemaName -> it shouldBe payload.schemaName
                        FilterProperty.SchemaVersion -> it shouldBe payload.schemaVersion
                    }
                }
            }
        }
    }
}

/**
 * Creates random proof request for each proof request payload you submit
 *
 * @param payloads vararg [Array] of [ProofRequestPayload] - for each credential you want to create random proof request
 *  specify [ProofRequestPayload]
 * @param nonRevoked [Interval] or null - non-revocation interval
 */
fun createRandomProofRequest(nonRevoked: Interval?, vararg payloads: ProofRequestPayload): ProofRequest {
    val rng = Random()
    val name = "proof-request-${rng.nextInt().absoluteValue}"
    val version = "${rng.nextInt().absoluteValue}.${rng.nextInt().absoluteValue}"

    return proofRequest(name, version) {
        payloads.forEach {
            applyPayloadRandomly(it)
        }

        if (nonRevoked != null) proveNonRevocation(nonRevoked)
    }
}

/**
 *     filter:
 *     {
 *         "schema_id": string, (Optional)
 *         "schema_issuer_did": string, (Optional)
 *         "schema_name": string, (Optional)
 *         "schema_version": string, (Optional)
 *         "issuer_did": string, (Optional)
 *         "cred_def_id": string, (Optional)
 *     }
 */
data class Filter(
<<<<<<< HEAD
=======
    //TODO: We are loosing meta info after serialization, need to rework. Can`t serialize because of INDY.
>>>>>>> a148cc44
    @JsonIgnore val attrName: String = "",
    @JsonProperty("schema_id") var schemaIdRaw: String? = null,
    var schemaIssuerDid: String? = null,
    var schemaName: String? = null,
    var schemaVersion: String? = null,
    var issuerDid: String? = null,
    var credDefId: String? = null,
    @JsonIgnore val attributes: MutableMap<String, String> = mutableMapOf()
) {
    @JsonAnyGetter
    fun getUnknownAttributes() = attributes

    @JsonAnySetter
    fun setUnknownAttribute(key: String, value: String) = attributes.put(key, value)

    @JsonIgnore
    fun isEmpty() = schemaIdRaw == null && schemaIssuerDid == null && schemaName == null && schemaVersion == null
            && issuerDid == null && credDefId == null && attributes.isEmpty()

    infix fun FilterProperty.shouldBe(value: String) {
        when (this) {
            FilterProperty.SchemaId -> schemaIdRaw = value
            FilterProperty.SchemaIssuerDid -> schemaIssuerDid = value
            FilterProperty.SchemaName -> schemaName = value
            FilterProperty.SchemaVersion -> schemaVersion = value
            FilterProperty.IssuerDid -> issuerDid = value
            FilterProperty.CredentialDefinitionId -> credDefId = value
        }
    }

    infix fun String.shouldBe(value: String) {
        attributes["attr::${this@shouldBe}::value"] = value
    }
}

enum class FilterProperty {
    SchemaId, SchemaIssuerDid, SchemaName, SchemaVersion, IssuerDid, CredentialDefinitionId
}<|MERGE_RESOLUTION|>--- conflicted
+++ resolved
@@ -222,10 +222,7 @@
  *     }
  */
 data class Filter(
-<<<<<<< HEAD
-=======
     //TODO: We are loosing meta info after serialization, need to rework. Can`t serialize because of INDY.
->>>>>>> a148cc44
     @JsonIgnore val attrName: String = "",
     @JsonProperty("schema_id") var schemaIdRaw: String? = null,
     var schemaIssuerDid: String? = null,
