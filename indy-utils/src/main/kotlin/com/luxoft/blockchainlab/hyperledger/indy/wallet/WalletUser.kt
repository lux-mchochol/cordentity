--- conflicted
+++ resolved
@@ -247,20 +247,18 @@
      */
     fun getIdentityDetails(did: String): IdentityDetails
 
-<<<<<<< HEAD
+    //TODO: return credentials only for current DID?
+    /**
+     * Gets Iterator [CredentialReference] in this wallet
+     *
+     * @return Iterator<[CredentialReference]>
+     */
+    fun getCredentials(): Iterator<CredentialReference>
+
     /**
      * Gets TAILS file path
      *
      * @return TAILS file path
      */
     fun getTailsPath(): String
-=======
-    //TODO: return credentials only for current DID?
-    /**
-     * Gets Iterator [CredentialReference] in this wallet
-     *
-     * @return Iterator<[CredentialReference]>
-     */
-    fun getCredentials(): Iterator<CredentialReference>
->>>>>>> 529fcb00
 }