--- conflicted
+++ resolved
@@ -7,10 +7,6 @@
 import com.luxoft.blockchainlab.hyperledger.indy.utils.getRootCause
 import mu.KotlinLogging
 import org.hyperledger.indy.sdk.anoncreds.Anoncreds
-<<<<<<< HEAD
-=======
-import org.hyperledger.indy.sdk.anoncreds.CredentialsSearch
->>>>>>> 04368cde
 import org.hyperledger.indy.sdk.anoncreds.CredentialsSearchForProofReq
 import org.hyperledger.indy.sdk.anoncreds.DuplicateMasterSecretNameException
 import org.hyperledger.indy.sdk.did.Did
@@ -244,13 +240,9 @@
         revocationStateProvider: RevocationStateProvider?
     ): ProofInfo {
         val proofRequestJson = SerializationUtils.anyToJSON(proofRequest)
-<<<<<<< HEAD
         val extraQueryJson = if (extraQuery == null) null else SerializationUtils.anyToJSON(extraQuery)
 
         val searchObj = CredentialsSearchForProofReq.open(wallet, proofRequestJson, extraQueryJson).get()
-=======
-        val searchObj = CredentialsSearchForProofReq.open(wallet, proofRequestJson, null).get()
->>>>>>> 04368cde
 
         val allSchemaIds = mutableListOf<SchemaId>()
         val allCredentialDefinitionIds = mutableListOf<CredentialDefinitionId>()
