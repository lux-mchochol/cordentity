--- conflicted
+++ resolved
@@ -3,6 +3,7 @@
 import com.luxoft.blockchainlab.hyperledger.indy.ledger.LedgerUser
 import com.luxoft.blockchainlab.hyperledger.indy.models.*
 import com.luxoft.blockchainlab.hyperledger.indy.utils.SerializationUtils
+import com.luxoft.blockchainlab.hyperledger.indy.wallet.IndySDKWalletUser
 import com.luxoft.blockchainlab.hyperledger.indy.wallet.WalletUser
 
 
@@ -41,7 +42,6 @@
         return credentialDefinition
     }
 
-<<<<<<< HEAD
     /**
      * Returns revocation registry info ([RevocationRegistryInfo]) for credential definition if there's one on ledger.
      * Otherwise returns null
@@ -54,10 +54,10 @@
             credentialDefinitionId: CredentialDefinitionId
     ): RevocationRegistryInfo? {
 
-        val revRegId = credentialDefinitionId.getPossibleRevocationRegistryDefinitionId(REVOCATION_TAG)
-        val definitionFromLedger = ledgerService.retrieveRevocationRegistryDefinition(revRegId) ?: return null
-
-        val entryFromLedger = ledgerService.retrieveRevocationRegistryEntry(revRegId, Timestamp.now())
+        val revRegId = credentialDefinitionId.getPossibleRevocationRegistryDefinitionId(IndySDKWalletUser.REVOCATION_TAG)
+        val definitionFromLedger = ledgerUser.retrieveRevocationRegistryDefinition(revRegId) ?: return null
+
+        val entryFromLedger = ledgerUser.retrieveRevocationRegistryEntry(revRegId, Timestamp.now())
                 ?: throw RuntimeException("Unable to get revocation registry entry of existing definition $revRegId from ledger")
 
         return RevocationRegistryInfo(definitionFromLedger, entryFromLedger.second)
@@ -73,10 +73,7 @@
      *
      * @return                          created
      */
-    override fun createRevocationRegistry(
-=======
     override fun createRevocationRegistryAndStoreOnLedger(
->>>>>>> a71b9e1b
         credentialDefinitionId: CredentialDefinitionId,
         maxCredentialNumber: Int
     ): RevocationRegistryInfo {
