package com.luxoft.blockchainlab.hyperledger.indy

import com.luxoft.blockchainlab.hyperledger.indy.helpers.TailsHelper
import com.luxoft.blockchainlab.hyperledger.indy.roles.IndyIssuer
import com.luxoft.blockchainlab.hyperledger.indy.roles.IndyProver
import com.luxoft.blockchainlab.hyperledger.indy.roles.IndyTrustee
import com.luxoft.blockchainlab.hyperledger.indy.roles.IndyVerifier
import com.luxoft.blockchainlab.hyperledger.indy.utils.SerializationUtils
import com.luxoft.blockchainlab.hyperledger.indy.utils.getRootCause
import mu.KotlinLogging
import org.hyperledger.indy.sdk.anoncreds.Anoncreds
import org.hyperledger.indy.sdk.anoncreds.DuplicateMasterSecretNameException
import org.hyperledger.indy.sdk.blob_storage.BlobStorageReader
import org.hyperledger.indy.sdk.blob_storage.BlobStorageWriter
import org.hyperledger.indy.sdk.did.Did
import org.hyperledger.indy.sdk.pairwise.Pairwise
import org.hyperledger.indy.sdk.pool.Pool
import org.hyperledger.indy.sdk.wallet.Wallet
import org.hyperledger.indy.sdk.wallet.WalletItemNotFoundException
import java.util.concurrent.ExecutionException


/**
 * The central class that encapsulates Indy SDK calls and keeps the corresponding state.
 *
 * Create one instance per each server node that deals with Indy Ledger.
 */
open class IndyUser(
    val pool: Pool,
    val wallet: Wallet,
    did: String?,
    didConfig: String = EMPTY_OBJECT,
    val tailsPath: String = "tails",
    val masterSecretId: String = "main"
) : IndyIssuer, IndyProver, IndyTrustee {

    private val logger = KotlinLogging.logger {}

    override val did: String
    val verkey: String
    val ledgerService: LedgerService

    init {
        var newDid: String
        var newVerkey: String
        if (did != null) {
            try {
                newDid = did
                newVerkey = Did.keyForLocalDid(wallet, did).get()

            } catch (ex: ExecutionException) {
                if (getRootCause(ex) !is WalletItemNotFoundException) throw ex

                val didResult = Did.createAndStoreMyDid(wallet, didConfig).get()
                newDid = didResult.did
                newVerkey = didResult.verkey
            }
        } else {
            val didResult = Did.createAndStoreMyDid(wallet, didConfig).get()
            newDid = didResult.did
            newVerkey = didResult.verkey
        }
        this.did = newDid
        this.verkey = newVerkey

        ledgerService = LedgerService(this.did, this.wallet, this.pool)
        createMasterSecret(masterSecretId)
    }

    override fun getIdentity(did: String): IdentityDetails {
        return IdentityDetails(did, Did.keyForDid(pool, wallet, did).get(), null, null)
    }

    override fun addKnownIdentities(identityDetails: IdentityDetails) {
        Did.storeTheirDid(wallet, identityDetails.getIdentityRecord()).get()
    }

    override fun setPermissionsFor(identityDetails: IdentityDetails) {
        addKnownIdentities(identityDetails)
        ledgerService.addNym(identityDetails)
    }

<<<<<<< HEAD
=======
    override fun createMasterSecret(masterSecretId: String) {
        try {
            Anoncreds.proverCreateMasterSecret(wallet, masterSecretId).get()
        } catch (e: ExecutionException) {
            if (getRootCause(e) !is DuplicateMasterSecretNameException) throw e

            logger.debug("MasterSecret already exists, who cares, continuing")
        }
    }

>>>>>>> a7488e2b
    override fun createSessionDid(identityRecord: IdentityDetails): String {
        if (!Pairwise.isPairwiseExists(wallet, identityRecord.did).get()) {
            addKnownIdentities(identityRecord)
            val sessionDid = Did.createAndStoreMyDid(wallet, EMPTY_OBJECT).get().did
            Pairwise.createPairwise(wallet, identityRecord.did, sessionDid, "").get()
        }

        val pairwiseJson = Pairwise.getPairwise(wallet, identityRecord.did).get()
        val pairwise = SerializationUtils.jSONToAny<ParsedPairwise>(pairwiseJson)

        return pairwise.myDid
    }

    override fun createSchema(name: String, version: String, attributes: List<String>): Schema {
        val attributesJson = SerializationUtils.anyToJSON(attributes)

        val schemaId = SchemaId(did, name, version)
        val schemaFromLedger = ledgerService.retrieveSchema(schemaId)

        return if (schemaFromLedger == null) {
            val schemaInfo = Anoncreds.issuerCreateSchema(did, name, version, attributesJson).get()

            val schema = SerializationUtils.jSONToAny<Schema>(schemaInfo.schemaJson)

            ledgerService.storeSchema(schema)

            schema
        } else schemaFromLedger
    }

    override fun createCredentialDefinition(schemaId: SchemaId, enableRevocation: Boolean): CredentialDefinition {
        val schema = ledgerService.retrieveSchema(schemaId)
            ?: throw IndySchemaNotFoundException(schemaId, "Create credential definition has been failed")

        val schemaJson = SerializationUtils.anyToJSON(schema)

        val credDefConfigJson = SerializationUtils.anyToJSON(CredentialDefinitionConfig(enableRevocation))

        val credDefId = CredentialDefinitionId(did, schema.seqNo!!, TAG)
        val credDefFromLedger = ledgerService.retrieveCredentialDefinition(credDefId)

        return if (credDefFromLedger == null) {
            val credDefInfo = Anoncreds.issuerCreateAndStoreCredentialDef(
                wallet, did, schemaJson, TAG, SIGNATURE_TYPE, credDefConfigJson
            ).get()

            val credDef = SerializationUtils.jSONToAny<CredentialDefinition>(credDefInfo.credDefJson)

            ledgerService.storeCredentialDefinition(credDef)

            credDef
        } else credDefFromLedger
    }

    override fun createRevocationRegistry(
        credentialDefinitionId: CredentialDefinitionId,
        maxCredentialNumber: Int
    ): RevocationRegistryInfo {
        val revRegDefConfig = RevocationRegistryConfig(ISSUANCE_ON_DEMAND, maxCredentialNumber)
        val revRegDefConfigJson = SerializationUtils.anyToJSON(revRegDefConfig)
        val tailsWriter = TailsHelper.getTailsHandler(tailsPath).writer

        val revRegId = credentialDefinitionId.getRevocationRegistryDefinitionId(REVOCATION_TAG)
        val definitionFromLedger = ledgerService.retrieveRevocationRegistryDefinition(revRegId)

        if (definitionFromLedger == null) {
            val createRevRegResult =
                Anoncreds.issuerCreateAndStoreRevocReg(
                    wallet,
                    did,
                    null,
                    REVOCATION_TAG,
                    credentialDefinitionId.toString(),
                    revRegDefConfigJson,
                    tailsWriter
                ).get()

            val definition =
                SerializationUtils.jSONToAny<RevocationRegistryDefinition>(createRevRegResult.revRegDefJson)
            val entry = SerializationUtils.jSONToAny<RevocationRegistryEntry>(createRevRegResult.revRegEntryJson)

            ledgerService.storeRevocationRegistryDefinition(definition)
            ledgerService.storeRevocationRegistryEntry(
                entry,
                definition.id,
                definition.revocationRegistryDefinitionType
            )

            return RevocationRegistryInfo(definition, entry)
        }

        val entryFromLedger = ledgerService.retrieveRevocationRegistryEntry(revRegId, Timestamp.now())
            ?: throw RuntimeException("Unable to get revocation registry entry of existing definition $revRegId from ledger")

        return RevocationRegistryInfo(definitionFromLedger, entryFromLedger.second)
    }

    override fun createCredentialOffer(credentialDefinitionId: CredentialDefinitionId): CredentialOffer {
        val credOfferJson = Anoncreds.issuerCreateCredentialOffer(wallet, credentialDefinitionId.toString()).get()

        return SerializationUtils.jSONToAny(credOfferJson)
    }

    override fun createCredentialRequest(proverDid: String, offer: CredentialOffer): CredentialRequestInfo {
        val credDef = ledgerService.retrieveCredentialDefinition(offer.getCredentialDefinitionId())
            ?: throw IndyCredentialDefinitionNotFoundException(
                offer.getCredentialDefinitionId(),
                "Create credential request has been failed"
            )

        val credentialOfferJson = SerializationUtils.anyToJSON(offer)
        val credDefJson = SerializationUtils.anyToJSON(credDef)

        val credReq = Anoncreds.proverCreateCredentialReq(
            wallet, proverDid, credentialOfferJson, credDefJson, masterSecretId
        ).get()

        val credentialRequest = SerializationUtils.jSONToAny<CredentialRequest>(credReq.credentialRequestJson)
        val credentialRequestMetadata =
            SerializationUtils.jSONToAny<CredentialRequestMetadata>(credReq.credentialRequestMetadataJson)

        return CredentialRequestInfo(credentialRequest, credentialRequestMetadata)
    }

    override fun issueCredential(
        credentialRequest: CredentialRequestInfo,
        proposal: String,
        offer: CredentialOffer
    ): CredentialInfo {
        val credentialRequestJson = SerializationUtils.anyToJSON(credentialRequest.request)
        val credentialOfferJson = SerializationUtils.anyToJSON(offer)
        val tailsReaderHandle = TailsHelper.getTailsHandler(tailsPath).reader.blobStorageReaderHandle

        var revocationRegistryId: RevocationRegistryDefinitionId? =
            credentialRequest.request.getCredentialDefinitionId().getRevocationRegistryDefinitionId(REVOCATION_TAG)

        if (ledgerService.retrieveRevocationRegistryDefinition(revocationRegistryId!!) == null)
            revocationRegistryId = null

        val createCredentialResult = Anoncreds.issuerCreateCredential(
            wallet,
            credentialOfferJson,
            credentialRequestJson,
            proposal,
            revocationRegistryId?.toString(),
            tailsReaderHandle
        ).get()

        val credential = SerializationUtils.jSONToAny<Credential>(createCredentialResult.credentialJson)

        if (revocationRegistryId != null) {
            val revocationRegistry = ledgerService.retrieveRevocationRegistryDefinition(revocationRegistryId!!)

            if (revocationRegistry != null) {
                val revocationRegistryDefinition =
                    ledgerService.retrieveRevocationRegistryDefinition(revocationRegistryId)
                        ?: throw IndyRevRegNotFoundException(revocationRegistryId, "Issue credential has been failed")

                val revRegDelta =
                    SerializationUtils.jSONToAny<RevocationRegistryEntry>(createCredentialResult.revocRegDeltaJson)

                ledgerService.storeRevocationRegistryEntry(
                    revRegDelta,
                    revocationRegistryId.toString(),
                    revocationRegistryDefinition.revocationRegistryDefinitionType
                )
            }
        }

        return CredentialInfo(credential, createCredentialResult.revocId, createCredentialResult.revocRegDeltaJson)
    }

    override fun revokeCredential(
        revocationRegistryId: RevocationRegistryDefinitionId,
        credentialRevocationId: String
    ) {
        val tailsReaderHandle = TailsHelper.getTailsHandler(tailsPath).reader.blobStorageReaderHandle
        val revRegDeltaJson = Anoncreds.issuerRevokeCredential(
            wallet,
            tailsReaderHandle,
            revocationRegistryId.toString(),
            credentialRevocationId
        ).get()

        val revRegDelta = SerializationUtils.jSONToAny<RevocationRegistryEntry>(revRegDeltaJson)
        val revRegDef = ledgerService.retrieveRevocationRegistryDefinition(revocationRegistryId)
            ?: throw IndyRevRegNotFoundException(revocationRegistryId, "Revoke credential has been failed")

        ledgerService.storeRevocationRegistryEntry(
            revRegDelta,
            revocationRegistryId.toString(),
            revRegDef.revocationRegistryDefinitionType
        )
    }

    override fun receiveCredential(
        credentialInfo: CredentialInfo,
        credentialRequest: CredentialRequestInfo,
        offer: CredentialOffer
    ) {
        val revRegDefJson = if (credentialInfo.credential.getRevocationRegistryId() != null) {
            val revRegDef =
                ledgerService.retrieveRevocationRegistryDefinition(credentialInfo.credential.getRevocationRegistryId()!!)
                    ?: throw IndyRevRegNotFoundException(
                        credentialInfo.credential.getRevocationRegistryId()!!,
                        "Receive credential has been failed"
                    )

            SerializationUtils.anyToJSON(revRegDef)
        } else null

        val credDef = ledgerService.retrieveCredentialDefinition(offer.getCredentialDefinitionId())
            ?: throw IndyCredentialDefinitionNotFoundException(
                offer.getCredentialDefinitionId(),
                "Receive credential has been failed"
            )

        val credentialJson = SerializationUtils.anyToJSON(credentialInfo.credential)
        val credentialRequestMetadataJson = SerializationUtils.anyToJSON(credentialRequest.metadata)
        val credDefJson = SerializationUtils.anyToJSON(credDef)

        Anoncreds.proverStoreCredential(
            wallet, null, credentialRequestMetadataJson, credentialJson, credDefJson, revRegDefJson
        ).get()
    }

    override fun createProof(proofRequest: ProofRequest): ProofInfo {
        val proofRequestJson = SerializationUtils.anyToJSON(proofRequest)
        val proverGetCredsForProofReq = Anoncreds.proverGetCredentialsForProofReq(wallet, proofRequestJson).get()
        val requiredCredentialsForProof =
            SerializationUtils.jSONToAny<ProofRequestCredentials>(proverGetCredsForProofReq)

        val requiredAttributes = requiredCredentialsForProof.attributes.values.flatten()
        val proofRequestAttributes = proofRequest.requestedAttributes
        val attrProofData = parseProofData(proofRequestAttributes, requiredAttributes, proofRequest.nonRevoked)

        val requiredPredicates = requiredCredentialsForProof.predicates.values.flatten()
        val proofRequestPredicates = proofRequest.requestedPredicates
        val predProofData = parseProofData(proofRequestPredicates, requiredPredicates, proofRequest.nonRevoked)

        val requestedAttributes = mutableMapOf<String, RequestedAttributeInfo>()
        attrProofData
            .forEach { proofData ->
                proofData.referentCredentials.forEach { credential ->
                    requestedAttributes[credential.key] =
                        RequestedAttributeInfo(credential.credentialUUID, true, proofData.revState?.timestamp)
                }
            }

        val requestedPredicates = mutableMapOf<String, RequestedPredicateInfo>()
        predProofData
            .forEach { proofData ->
                proofData.referentCredentials.forEach { credential ->
                    requestedPredicates[credential.key] =
                        RequestedPredicateInfo(credential.credentialUUID, proofData.revState?.timestamp)
                }
            }

        val requestedCredentials = RequestedCredentials(requestedAttributes, requestedPredicates)

        val allSchemas = (attrProofData + predProofData)
            .map { it.schemaId }
            .distinct()
            .map {
                ledgerService.retrieveSchema(it)
                    ?: throw IndySchemaNotFoundException(it, "Create proof has been failed")
            }

        val allCredentialDefs = (attrProofData + predProofData)
            .map { it.credDefId }
            .distinct()
            .map {
                ledgerService.retrieveCredentialDefinition(it)
                    ?: throw IndyCredentialDefinitionNotFoundException(it, "Create proof has been failed")
            }

        val allRevStates = (attrProofData + predProofData)
            .map {
                it.revState
            }

        val usedSchemas = allSchemas.associate { it.id to it }
        val usedCredentialDefs = allCredentialDefs.associate { it.id to it }
        val usedRevocationStates = allRevStates
            .filter { it != null }
            .associate {
                val stateByTimestamp = hashMapOf<Long, RevocationState>()
                stateByTimestamp[it!!.timestamp] = it

                it.revocationRegistryId!! to stateByTimestamp
            }

        val requestedCredentialsJson = SerializationUtils.anyToJSON(requestedCredentials)
        val usedSchemasJson = SerializationUtils.anyToJSON(usedSchemas)
        val usedCredentialDefsJson = SerializationUtils.anyToJSON(usedCredentialDefs)
        val usedRevStatesJson = SerializationUtils.anyToJSON(usedRevocationStates)

        val proverProof = Anoncreds.proverCreateProof(
            wallet,
            proofRequestJson,
            requestedCredentialsJson,
            masterSecretId,
            usedSchemasJson,
            usedCredentialDefsJson,
            usedRevStatesJson
        ).get()

        val proof = SerializationUtils.jSONToAny<ParsedProof>(proverProof)

        return ProofInfo(proof)
    }

    /**
     * Shortcut to [IndyUser.getDataUsedInProof]
     */
    fun getDataUsedInProof(proofRequest: ProofRequest, proof: ProofInfo) =
        IndyUser.getDataUsedInProof(did, pool, proofRequest, proof)

    /**
     * Shortcut to [IndyUser.verifyProof]
     */
    fun verifyProof(proofReq: ProofRequest, proof: ProofInfo, usedData: DataUsedInProofJson) =
        IndyUser.verifyProof(proofReq, proof, usedData)

    private data class ProofDataEntry(
        val schemaId: SchemaId,
        val credDefId: CredentialDefinitionId,
        val referentCredentials: List<ReferentCredential>,
        val revState: RevocationState?
    )

    private fun parseProofData(
        collectionFromRequest: Map<String, AbstractCredentialReference>,
        collectionFromCreds: List<CredentialReferenceInfo>,
        nonRevoked: Interval?
    ): List<ProofDataEntry> {

        return collectionFromCreds.map { attribute ->
            val credDefId = attribute.credentialInfo.getCredentialDefinitionId()

            val keys = collectionFromRequest.entries
                .filter { it.value.schemaId == attribute.credentialInfo.schemaId }
                .map { it.key }
            val reference = attribute.credentialInfo.referent
            val referentCredentials = keys.map { ReferentCredential(it, reference) }

            val credRevId = attribute.credentialInfo.credentialRevocationId
            val revRegId = attribute.credentialInfo.getRevocationRegistryId()
            val schemaId = attribute.credentialInfo.getSchemaId()

            if (nonRevoked == null || credRevId == null || revRegId == null) {
                return@map ProofDataEntry(schemaId, credDefId, referentCredentials, null)
            }

            val revState = getRevocationState(credRevId, revRegId, nonRevoked)
            return@map ProofDataEntry(schemaId, credDefId, referentCredentials, revState)
        }

    }

    private fun getRevocationState(
        credRevId: String,
        revRegDefId: RevocationRegistryDefinitionId,
        interval: Interval
    ): RevocationState {
        val tailsReaderHandle = TailsHelper.getTailsHandler(tailsPath).reader.blobStorageReaderHandle

        val revRegDef = ledgerService.retrieveRevocationRegistryDefinition(revRegDefId)
            ?: throw IndyRevRegNotFoundException(revRegDefId, "Get revocation state has been failed")
        val revRegDefJson = SerializationUtils.anyToJSON(revRegDef)

        val response = ledgerService.retrieveRevocationRegistryDelta(revRegDefId, interval)
            ?: throw IndyRevDeltaNotFoundException(revRegDefId, "Interval is $interval")
        val (timestamp, revRegDelta) = response
        val revRegDeltaJson = SerializationUtils.anyToJSON(revRegDelta)

        val revStateJson = Anoncreds.createRevocationState(
            tailsReaderHandle, revRegDefJson, revRegDeltaJson, timestamp, credRevId
        ).get()

        val revState = SerializationUtils.jSONToAny<RevocationState>(revStateJson)
        revState.revocationRegistryId = revRegDefId.toString()

        return revState
    }

    private fun createMasterSecret(masterSecretId: String) {
        try {
            Anoncreds.proverCreateMasterSecret(wallet, masterSecretId).get()
        } catch (e: ExecutionException) {
            if (getRootCause(e) !is DuplicateMasterSecretNameException) throw e

            logger.debug { "MasterSecret already exists, who cares, continuing" }
        }
    }

    companion object : IndyVerifier {
        const val SIGNATURE_TYPE = "CL"
        const val REVOCATION_REGISTRY_TYPE = "CL_ACCUM"
        const val TAG = "TAG_1"
        const val REVOCATION_TAG = "REV_TAG_1"
        private const val ISSUANCE_ON_DEMAND = "ISSUANCE_ON_DEMAND"
        private const val EMPTY_OBJECT = "{}"

        override fun verifyProof(proofReq: ProofRequest, proof: ProofInfo, usedData: DataUsedInProofJson): Boolean {
            val proofRequestJson = SerializationUtils.anyToJSON(proofReq)
            val proofJson = SerializationUtils.anyToJSON(proof.proofData)

            return Anoncreds.verifierVerifyProof(
                proofRequestJson,
                proofJson,
                usedData.schemas,
                usedData.credentialDefinitions,
                usedData.revocationRegistryDefinitions,
                usedData.revocationRegistries
            ).get()
        }

        override fun getDataUsedInProof(
            did: String,
            pool: Pool,
            proofRequest: ProofRequest,
            proof: ProofInfo
        ): DataUsedInProofJson {
            val usedSchemas = proof.proofData.identifiers
                .map { it.getSchemaId() }
                .distinct()
                .map {
                    LedgerService.retrieveSchema(did, pool, it)
                        ?: throw RuntimeException("Schema $it doesn't exist in ledger")
                }
                .associate { it.id to it }
            val usedSchemasJson = SerializationUtils.anyToJSON(usedSchemas)

            val usedCredentialDefs = proof.proofData.identifiers
                .map { it.getCredentialDefinitionId() }
                .distinct()
                .map {
                    LedgerService.retrieveCredentialDefinition(did, pool, it)
                        ?: throw RuntimeException("Credential definition $it doesn't exist in ledger")
                }
                .associate { it.id to it }
            val usedCredentialDefsJson = SerializationUtils.anyToJSON(usedCredentialDefs)

            val (revRegDefsJson, revRegDeltasJson) = if (proofRequest.nonRevoked != null) {
                val revRegDefs = proof.proofData.identifiers
                    .map { it.getRevocationRegistryId()!! }
                    .distinct()
                    .map {
                        LedgerService.retrieveRevocationRegistryDefinition(did, pool, it)
                            ?: throw RuntimeException("Revocation registry definition $it doesn't exist in ledger")
                    }
                    .associate { it.id to it }

                val revRegDeltas = proof.proofData.identifiers
                    .map { Pair(it.getRevocationRegistryId()!!, it.timestamp!!) }
                    .distinct()
                    .associate { (revRegId, timestamp) ->
                        val response = LedgerService.retrieveRevocationRegistryEntry(did, pool, revRegId, timestamp)
                            ?: throw RuntimeException("Revocation registry for definition $revRegId at timestamp $timestamp doesn't exist in ledger")

                        val (tmstmp, revReg) = response
                        val map = hashMapOf<Long, RevocationRegistryEntry>()
                        map[tmstmp] = revReg

                        revRegId to map
                    }

                Pair(SerializationUtils.anyToJSON(revRegDefs), SerializationUtils.anyToJSON(revRegDeltas))
            } else Pair(EMPTY_OBJECT, EMPTY_OBJECT)

            return DataUsedInProofJson(usedSchemasJson, usedCredentialDefsJson, revRegDefsJson, revRegDeltasJson)
        }

        override fun createProofRequest(
            version: String,
            name: String,
            attributes: List<CredentialFieldReference>,
            predicates: List<CredentialPredicate>,
            nonRevoked: Interval?
        ): ProofRequest {

            val requestedAttributes = attributes
                .withIndex()
                .associate { attr ->
                    attr.value.fieldName to CredentialAttributeReference(
                        attr.value.fieldName,
                        attr.value.schemaId
                    )
                }

            val requestedPredicates = predicates
                .withIndex()
                .associate { predicate ->
                    predicate.value.fieldReference.fieldName to CredentialPredicateReference(
                        predicate.value.fieldReference.fieldName,
                        predicate.value.type,
                        predicate.value.value,
                        predicate.value.fieldReference.schemaId
                    )
                }

            val nonce = "123123123123"

            return ProofRequest(version, name, nonce, requestedAttributes, requestedPredicates, nonRevoked)
        }
    }
}<|MERGE_RESOLUTION|>--- conflicted
+++ resolved
@@ -10,8 +10,6 @@
 import mu.KotlinLogging
 import org.hyperledger.indy.sdk.anoncreds.Anoncreds
 import org.hyperledger.indy.sdk.anoncreds.DuplicateMasterSecretNameException
-import org.hyperledger.indy.sdk.blob_storage.BlobStorageReader
-import org.hyperledger.indy.sdk.blob_storage.BlobStorageWriter
 import org.hyperledger.indy.sdk.did.Did
 import org.hyperledger.indy.sdk.pairwise.Pairwise
 import org.hyperledger.indy.sdk.pool.Pool
@@ -80,19 +78,6 @@
         ledgerService.addNym(identityDetails)
     }
 
-<<<<<<< HEAD
-=======
-    override fun createMasterSecret(masterSecretId: String) {
-        try {
-            Anoncreds.proverCreateMasterSecret(wallet, masterSecretId).get()
-        } catch (e: ExecutionException) {
-            if (getRootCause(e) !is DuplicateMasterSecretNameException) throw e
-
-            logger.debug("MasterSecret already exists, who cares, continuing")
-        }
-    }
-
->>>>>>> a7488e2b
     override fun createSessionDid(identityRecord: IdentityDetails): String {
         if (!Pairwise.isPairwiseExists(wallet, identityRecord.did).get()) {
             addKnownIdentities(identityRecord)
@@ -190,6 +175,13 @@
         return RevocationRegistryInfo(definitionFromLedger, entryFromLedger.second)
     }
 
+    /**
+     * Creates credential offer
+     *
+     * @param credentialDefinitionId    credential definition id
+     *
+     * @return                          created credential offer
+     */
     override fun createCredentialOffer(credentialDefinitionId: CredentialDefinitionId): CredentialOffer {
         val credOfferJson = Anoncreds.issuerCreateCredentialOffer(wallet, credentialDefinitionId.toString()).get()
 
