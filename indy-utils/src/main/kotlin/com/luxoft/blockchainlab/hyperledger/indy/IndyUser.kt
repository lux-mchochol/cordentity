--- conflicted
+++ resolved
@@ -82,16 +82,11 @@
         revocationRegistryId: RevocationRegistryDefinitionId?,
         proposalFiller: CredentialProposal.() -> Unit
     ): CredentialInfo {
-<<<<<<< HEAD
         val proposal = CredentialProposal()
         proposal.proposalFiller()
 
         val proposalJson = SerializationUtils.anyToJSON(proposal.attributes)
-        val credentialInfo = walletService.issueCredential(credentialRequest, proposalJson, offer, revocationRegistryId)
-=======
-        val proposalJson = SerializationUtils.anyToJSON(proposalProvider())
         val credentialInfo = walletUser.issueCredential(credentialRequest, proposalJson, offer, revocationRegistryId)
->>>>>>> 8523ffcd
 
         if (revocationRegistryId == null) return credentialInfo
 
@@ -157,20 +152,6 @@
         return revocationRegistryEntry
     }
 
-<<<<<<< HEAD
-=======
-    override fun createProofRequest(
-        version: String,
-        name: String,
-        attributes: List<CredentialFieldReference>,
-        predicates: List<CredentialPredicate>,
-        nonRevoked: Interval?,
-        nonce: String
-    ): ProofRequest {
-        return walletUser.createProofRequest(version, name, attributes, predicates, nonRevoked, nonce)
-    }
-
->>>>>>> 8523ffcd
     override fun createProofFromLedgerData(proofRequest: ProofRequest, masterSecretId: String): ProofInfo {
         return walletUser.createProof(
             proofRequest,
